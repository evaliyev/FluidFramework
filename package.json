{
<<<<<<< HEAD
	"name": "root",
	"version": "2.0.0-internal.8.0.0",
=======
	"name": "client-release-group-root",
	"version": "2.0.0-internal.7.3.0",
>>>>>>> 4f4fb283
	"private": true,
	"homepage": "https://fluidframework.com",
	"repository": {
		"type": "git",
		"url": "https://github.com/microsoft/FluidFramework.git",
		"directory": ""
	},
	"license": "MIT",
	"author": "Microsoft and contributors",
	"scripts": {
		"build": "fluid-build --task build",
		"build:api": "fluid-build --task build:api",
		"build:compile": "fluid-build --task compile",
		"build:docs": "fluid-build --task build:docs",
		"build:eslint": "fluid-build --task eslint",
		"build:fast": "fluid-build --task build --worker",
		"build:full": "fluid-build --task full",
		"build:full:compile": "fluid-build --task compile --task webpack",
		"build:gendocs": "concurrently npm:build:gendocs:client npm:build:gendocs:server && cd docs && npm run build",
		"build:gendocs:client": "fluid-build --task build:gendocs:client",
		"build:gendocs:client:azure": "copyfiles azure/**/*.api.json ./_api-extractor-temp/doc-models/ -e \"**/node_modules/**\" -f -V",
		"build:gendocs:client:examples": "copyfiles examples/**/*.api.json ./_api-extractor-temp/doc-models/ -e \"**/node_modules/**\" -f -V",
		"build:gendocs:client:experimental": "copyfiles experimental/**/*.api.json ./_api-extractor-temp/doc-models/ -e \"**/node_modules/**\" -f -V",
		"build:gendocs:client:packages": "copyfiles packages/**/*.api.json ./_api-extractor-temp/doc-models/ -e \"**/node_modules/**\" -f -V",
		"build:gendocs:server": "concurrently npm:build:gendocs:server:*",
		"build:gendocs:server:routerlicious": "copyfiles server/routerlicious/**/*.api.json ./_api-extractor-temp/doc-models/ -e \"**/node_modules/**\" -f -V",
		"bundle-analysis:collect": "npm run webpack:profile && flub generate bundleStats",
		"bundle-analysis:run": "flub run bundleStats --dangerfile build-tools/packages/build-cli/lib/lib/dangerfile.js",
		"changeset": "flub changeset add --releaseGroup client",
		"check:versions": "flub check buildVersion -g client --path .",
		"check:versions:fix": "flub check buildVersion -g client --path . --fix",
		"checks": "fluid-build --task checks",
		"checks:fix": "fluid-build --task checks:fix",
		"ci:build": "fluid-build --task ci:build",
		"ci:build:docs": "fluid-build --task ci:build:docs",
		"ci:test:jest": "npm run test:jest:report",
		"ci:test:jest:coverage": "c8 --no-clean npm run test:jest:report",
		"ci:test:mocha": "npm run test:mocha",
		"ci:test:mocha:coverage": "c8 --no-clean npm run test:mocha -- --timeout 4s",
		"ci:test:realsvc:local": "pnpm run -r --no-sort --stream --no-bail test:realsvc:local:report",
		"ci:test:realsvc:local:coverage": "c8 --no-clean pnpm recursive --no-sort --stream --no-bail run test:realsvc:local:report",
		"ci:test:realsvc:local:full": "pnpm run -r --no-sort --stream --no-bail test:realsvc:local:report:full",
		"ci:test:realsvc:local:full:coverage": "c8 --no-clean pnpm recursive --no-sort --stream --no-bail run test:realsvc:local:report:full",
		"ci:test:realsvc:tinylicious": "pnpm run -r --no-sort --stream --no-bail test:realsvc:tinylicious:report",
		"ci:test:realsvc:tinylicious:coverage": "c8 --no-clean pnpm run -r --no-sort --stream --no-bail test:realsvc:tinylicious:report ",
		"ci:test:realsvc:tinylicious:full": "pnpm run -r --no-sort --stream --no-bail test:realsvc:tinylicious:report:full",
		"ci:test:realsvc:tinylicious:full:coverage": "c8 --no-clean pnpm run -r --no-sort --stream --no-bail test:realsvc:tinylicious:report:full",
		"ci:test:stress:tinylicious": "pnpm run -r --no-sort --stream --no-bail test:stress:tinylicious:report ",
		"ci:test:stress:tinylicious:coverage": "c8 --no-clean pnpm run -r --no-sort --stream --no-bail test:stress:tinylicious:report ",
		"clean": "fluid-build --task clean",
		"clean:docs": "rimraf --glob \"**/_api-extractor-temp\" \"docs/api/*/**\"",
		"clean:nyc": "rimraf --glob \"nyc/**\"",
		"clean:r11s": "fluid-build -g server --task clean",
		"clean:root": "rimraf --glob \"*.done.build.log\"",
		"format": "npm run prettier:root:fix && pnpm run -r --no-sort --stream format",
		"format:changed": "npm run format:changed:main",
		"format:changed:main": "pretty-quick --branch main",
		"format:changed:next": "pretty-quick --branch next",
		"format:repo": "npm run prettier:repo:fix",
		"generate:packageList": "fluid-build --task generate:packageList",
		"generate:packageList:internal-build": "flub list --no-private -g client --feed internal-build --outFile feeds/internal-build.txt",
		"generate:packageList:internal-dev": "flub list --no-private -g client --feed internal-dev --outFile feeds/internal-dev.txt",
		"generate:packageList:internal-test": "flub list --no-private -g client --feed internal-test --outFile feeds/internal-test.txt",
		"generate:packageList:public": "flub list --no-private -g client --feed public --outFile feeds/public.txt",
		"preinstall": "node scripts/only-pnpm.cjs",
		"layer-check": "flub check layers --info layerInfo.json",
		"lint": "fluid-build --task lint",
		"lint:fix": "fluid-build --task lint:fix",
		"policy-check": "flub check policy",
		"policy-check-help": "echo Detect (and error on) policy-check violations, like package.json sorting, copyright headers etc. Excludes assert-short-code. Run the check or \"pnpm flub check policy --listHandlers\" for a full list.",
		"policy-check:asserts": "flub check policy --handler assert-short-codes --fix && pretty-quick",
		"policy-check:fix": "flub check policy --excludeHandler assert-short-codes --fix",
		"policy-check:fix-help": "echo Fix policy-check violations excludes assert-short-code/",
		"prettier": "fluid-build --task prettier",
		"prettier:fix": "fluid-build --task prettier:fix",
		"prettier:repo": "prettier --check . --ignore-path ./.prettierignore",
		"prettier:repo:fix": "prettier --write . --ignore-path ./.prettierignore",
		"prettier:root": "prettier --check ./*.* --ignore-path .prettierignore",
		"prettier:root:fix": "prettier --write ./*.* --ignore-path .prettierignore",
		"restart": "cd server/routerlicious && npm run restart",
		"start:docker": "docker-compose -f server/docker-compose.yml up",
		"stop:docker": "docker-compose -f server/docker-compose.yml down",
		"stop:docker:full": "docker-compose -f server/docker-compose.yml down && docker volume prune --force",
		"syncpack:deps": "syncpack lint-semver-ranges",
		"syncpack:deps:fix": "syncpack set-semver-ranges",
		"syncpack:versions": "syncpack list-mismatches",
		"syncpack:versions:fix": "syncpack fix-mismatches",
		"test": "npm run test:mocha && npm run test:jest && npm run test:realsvc && npm run test:stress",
		"test:bail": "npm run test:mocha:bail && npm run test:jest:bail",
		"test:benchmark:copyresults": "copyfiles --exclude \"**/node_modules/**\" \"**/benchmarkOutput/**\" benchmarkOutput",
		"test:benchmark:report": "pnpm run -r --no-sort --stream --no-bail test:benchmark:report --reporterOptions reportDir=./benchmarkOutput",
		"test:copyresults": "copyfiles --exclude \"**/node_modules/**\" \"**/nyc/**\" nyc",
		"test:coverage": "c8 npm test",
		"test:fromroot": "mocha \"packages/**/dist/test/**/*.spec.js\" --exit",
		"test:jest": "assign-test-ports && pnpm run -r --no-sort --stream --no-bail test:jest --color",
		"test:jest:bail": "assign-test-ports && pnpm run -r --no-sort --stream test:jest",
		"test:jest:report": "assign-test-ports && pnpm run -r --no-sort --stream --no-bail test:jest --ci",
		"test:memory-profiling:copyresults": "copyfiles --exclude \"**/node_modules/**\" \"**/memoryProfilingOutput/**\" memoryProfilingOutput",
		"test:memory-profiling:report": "pnpm run -r --no-sort --stream --no-bail test:memory-profiling:report -- --reporterOptions reportDir=./memoryProfilingOutput",
		"test:mocha": "pnpm run -r --no-sort --stream --no-bail test:mocha --color",
		"test:mocha:bail": "pnpm run -r --no-sort --stream test:mocha",
		"test:realsvc": "pnpm run -r --no-sort --stream --no-bail test:realsvc",
		"test:stress": "pnpm run -r --no-sort --stream --no-bail test:stress",
		"tsc": "fluid-build --task tsc",
		"tsc:fast": "fluid-build --task tsc --worker",
		"typetests:gen": "fluid-build --task typetests:gen",
		"typetests:prepare": "flub typetests -g client --reset --previous --normalize",
		"watch": "concurrently \"npm run watch:tsc\" \"npm run watch:esnext\" \"npm run watch:webpack\"",
		"watch:esnext": "pnpm run -r --parallel build:esnext --watch",
		"watch:tsc": "pnpm run -r --parallel tsc --watch",
		"watch:webpack": "pnpm run -r --parallel webpack --watch",
		"webpack": "fluid-build --task webpack",
		"webpack:profile": "fluid-build --task webpack:profile"
	},
	"c8": {
		"all": true,
		"cache-dir": "nyc/.cache",
		"exclude": [
			"**/*.d.ts",
			"**/src/test/**/*.ts",
			"**/dist/test/**/*.js",
			"experimental/examples/**",
			"experimental/PropertyDDS/examples/**",
			"**/*.bundle.js",
			"packages/tools/devtools/devtools-browser-extension/dist/e2e-tests/**",
			"packages/tools/devtools/devtools-browser-extension/dist/bundle/**"
		],
		"exclude-after-remap": false,
		"extension": [
			".ts",
			".tsx",
			".js",
			".jsx"
		],
		"include": [
			"packages/**/src/**/*.ts",
			"packages/**/dist/**/*.js",
			"experimental/**/src/**/*.ts",
			"experimental/**/dist/**/*.js"
		],
		"report-dir": "nyc/report",
		"reporter": [
			"cobertura",
			"html",
			"text"
		],
		"temp-directory": "nyc/.nyc_output"
	},
	"devDependencies": {
		"@changesets/cli": "^2.26.1",
		"@fluid-private/changelog-generator-wrapper": "file:tools/changelog-generator-wrapper",
		"@fluid-tools/build-cli": "^0.26.1",
		"@fluidframework/build-common": "^2.0.3",
		"@fluidframework/build-tools": "^0.26.1",
		"@fluidframework/eslint-config-fluid": "^3.0.0",
		"@fluidframework/test-tools": "^1.0.195075",
		"@microsoft/api-documenter": "^7.21.6",
		"@microsoft/api-extractor": "^7.37.0",
		"@octokit/core": "^4.0.5",
		"auto-changelog": "^2.4.0",
		"c8": "^7.7.1",
		"changesets-format-with-issue-links": "^0.3.0",
		"concurrently": "^8.2.1",
		"copyfiles": "^2.4.1",
		"danger": "^10.9.0",
		"eslint": "~8.50.0",
		"jest": "^29.6.2",
		"mocha": "^10.2.0",
		"prettier": "~3.0.3",
		"pretty-quick": "^3.1.3",
		"rimraf": "^4.4.0",
		"run-script-os": "^1.1.6",
		"syncpack": "^9.8.4",
		"typescript": "~5.1.6"
	},
	"packageManager": "pnpm@7.33.5+sha512.4e499f22fffe5845aa8f9463e1386b2d72c3134e0ebef9409360ad844fef0290e82b479b32eb2ec0f30e56607e1820c22167829fd62656d41a8fd0cc4a0f4267",
	"engines": {
		"node": ">=18.17.1",
		"pnpm": "7"
	},
	"fluidBuild": {
		"tasks": {
			"build": {
				"dependsOn": [
					"^build",
					"build:docs",
					"build:gendocs:client",
					"checks"
				],
				"script": false
			},
			"build:api": {
				"dependsOn": [
					"^build:docs",
					"build:gendocs:client"
				],
				"script": false
			},
			"build:docs": {
				"dependsOn": [
					"^build:docs",
					"build:gendocs:client"
				],
				"script": false
			},
			"build:gendocs:client": {
				"dependsOn": [
					"build:gendocs:client:azure",
					"build:gendocs:client:examples",
					"build:gendocs:client:experimental",
					"build:gendocs:client:packages"
				],
				"script": false
			},
			"build:gendocs:client:azure": {
				"after": [
					"^build:docs",
					"^ci:build:docs"
				]
			},
			"build:gendocs:client:examples": {
				"after": [
					"^build:docs",
					"^ci:build:docs"
				]
			},
			"build:gendocs:client:experimental": {
				"after": [
					"^build:docs",
					"^ci:build:docs"
				]
			},
			"build:gendocs:client:packages": {
				"after": [
					"^build:docs",
					"^ci:build:docs"
				]
			},
			"checks": {
				"dependsOn": [
					"^checks",
					"generate:packageList",
					"policy-check",
					"layer-check",
					"syncpack:deps",
					"syncpack:versions",
					"check:versions",
					"prettier"
				],
				"script": false
			},
			"checks:fix": {
				"dependsOn": [
					"^checks:fix",
					"generate:packageList",
					"policy-check:fix",
					"syncpack:deps:fix",
					"syncpack:versions:fix",
					"check:versions:fix",
					"prettier:fix"
				],
				"script": false
			},
			"ci:build": {
				"dependsOn": [
					"^ci:build",
					"ci:build:docs"
				],
				"script": false
			},
			"ci:build:docs": {
				"dependsOn": [
					"^ci:build:docs",
					"build:gendocs:client"
				],
				"script": false
			},
			"clean": {
				"dependsOn": [
					"^clean",
					"clean:root",
					"clean:docs",
					"clean:nyc"
				],
				"script": false
			},
			"clean:docs": {
				"before": [
					"*"
				]
			},
			"clean:nyc": {
				"before": [
					"*"
				]
			},
			"generate:packageList": {
				"dependsOn": [
					"generate:packageList:internal-build",
					"generate:packageList:internal-dev",
					"generate:packageList:internal-test",
					"generate:packageList:public"
				],
				"script": false
			},
			"lint": {
				"dependsOn": [
					"checks"
				],
				"script": false
			},
			"lint:fix": {
				"dependsOn": [
					"checks:fix"
				],
				"script": false
			},
			"prettier": {
				"dependsOn": [
					"prettier:root",
					"^prettier"
				],
				"script": false
			},
			"prettier:fix": {
				"dependsOn": [
					"prettier:root:fix",
					"^prettier:fix"
				],
				"script": false
			}
		}
	},
	"pnpm": {
		"comments": [
			"@microsoft/api-extractor's dependency on typescript is force-upgraded to v5.1 to be compatible with tree2's use of new getter/setter functionality added in that version. This override may be removed once api-extractor has moved to at least typescript v5.1.",
			"nodegit is replaced with an empty package here because it's currently only used by good-fences for features we do not need, and has issues building when changing node versions. See https://github.com/smikula/good-fences/issues/105 for details.",
			"codemirror and marked overrides are because simplemde use * versions, and the fully up to date versions of its deps do not work. packageExtensions was tried to fix this, but did not work.",
			"Fixing the @oclif/core version avoids a large number of peer dep errors since 2.6 adds a prod dep on ts-node and thus a peer dep on @types/node"
		],
		"overrides": {
			"@microsoft/api-extractor>typescript": "$typescript",
			"@types/node": "^16.18.38",
			"node-fetch": "^2.6.9",
			"good-fences>nodegit": "npm:empty-npm-package@1.0.0",
			"qs": "^6.11.0",
			"simplemde>codemirror": "^5.65.11",
			"simplemde>marked": "^4.3.0",
			"@oclif/core": "~2.4.0"
		},
		"peerDependencyComments": [
			"@types/node is ignored because it is usually not needed by packages, and if it is, then the package will hit a compilation failure.",
			"Peer dependencies on fluid-framework are never fulfilled since that's an in-repo dependency; we expect a customer using some packages to install it as a dependency."
		],
		"peerDependencyRules": {
			"allowedVersions": {
				"react": "17.0.2",
				"react-dom": "17.0.2",
				"webpack": "^5.82.0"
			},
			"ignoreMissing": [
				"@types/node",
				"fluid-framework"
			]
		}
	}
}<|MERGE_RESOLUTION|>--- conflicted
+++ resolved
@@ -1,11 +1,6 @@
 {
-<<<<<<< HEAD
-	"name": "root",
+	"name": "client-release-group-root",
 	"version": "2.0.0-internal.8.0.0",
-=======
-	"name": "client-release-group-root",
-	"version": "2.0.0-internal.7.3.0",
->>>>>>> 4f4fb283
 	"private": true,
 	"homepage": "https://fluidframework.com",
 	"repository": {
