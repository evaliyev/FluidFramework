{
  "packages": [
    "packages/**"
  ],
<<<<<<< HEAD
  "version": "0.1036.4000"
=======
  "version": "0.1037.1000"
>>>>>>> 3c923a5a
}<|MERGE_RESOLUTION|>--- conflicted
+++ resolved
@@ -2,9 +2,5 @@
   "packages": [
     "packages/**"
   ],
-<<<<<<< HEAD
-  "version": "0.1036.4000"
-=======
   "version": "0.1037.1000"
->>>>>>> 3c923a5a
 }