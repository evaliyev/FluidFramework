--- conflicted
+++ resolved
@@ -54,11 +54,7 @@
     "@fluidframework/protocol-definitions": "^0.1029.1000-0",
     "@fluidframework/routerlicious-driver": "^1.0.1",
     "@fluidframework/runtime-utils": "^1.0.1",
-<<<<<<< HEAD
-    "@fluidframework/server-services-client": "^0.1036.5000",
-=======
     "@fluidframework/server-services-client": "^0.1037.1000-0",
->>>>>>> 6462733b
     "axios": "^0.26.0",
     "uuid": "^8.3.1"
   },
