--- conflicted
+++ resolved
@@ -1,10 +1,6 @@
 {
   "name": "@fluidframework/test-driver-definitions",
-<<<<<<< HEAD
-  "version": "2.0.0-internal.2.2.0",
-=======
   "version": "2.0.0-internal.3.0.0",
->>>>>>> 2a9c8894
   "description": "A driver abstraction and implementations for testing against server",
   "homepage": "https://fluidframework.com",
   "repository": {
@@ -58,13 +54,8 @@
   },
   "dependencies": {
     "@fluidframework/common-definitions": "^0.20.1",
-<<<<<<< HEAD
-    "@fluidframework/core-interfaces": ">=2.0.0-internal.2.2.0 <2.0.0-internal.3.0.0",
-    "@fluidframework/driver-definitions": ">=2.0.0-internal.2.2.0 <2.0.0-internal.3.0.0",
-=======
     "@fluidframework/core-interfaces": ">=2.0.0-internal.3.0.0 <2.0.0-internal.4.0.0",
     "@fluidframework/driver-definitions": ">=2.0.0-internal.3.0.0 <2.0.0-internal.4.0.0",
->>>>>>> 2a9c8894
     "@fluidframework/protocol-definitions": "^1.1.0",
     "uuid": "^8.3.1"
   },
