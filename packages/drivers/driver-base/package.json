{
  "name": "@fluidframework/driver-base",
<<<<<<< HEAD
  "version": "0.59.4000",
=======
  "version": "0.60.1000",
>>>>>>> 3c923a5a
  "description": "Shared driver code for Fluid driver implementations",
  "homepage": "https://fluidframework.com",
  "repository": {
    "type": "git",
    "url": "https://github.com/microsoft/FluidFramework.git",
    "directory": "packages/drivers/driver-base"
  },
  "license": "MIT",
  "author": "Microsoft and contributors",
  "sideEffects": false,
  "main": "dist/index.js",
  "module": "lib/index.js",
  "types": "dist/index.d.ts",
  "scripts": {
    "build": "npm run build:genver && concurrently npm:build:compile npm:lint && npm run build:docs",
    "build:compile": "concurrently npm:tsc npm:build:esnext",
    "build:docs": "api-extractor run --local --typescript-compiler-folder ../../../node_modules/typescript && copyfiles -u 1 ./_api-extractor-temp/doc-models/* ../../../_api-extractor-temp/",
    "build:esnext": "tsc --project ./tsconfig.esnext.json",
    "build:full": "npm run build",
    "build:full:compile": "npm run build:compile",
    "build:genver": "gen-version",
    "ci:build:docs": "api-extractor run --typescript-compiler-folder ../../../node_modules/typescript && copyfiles -u 1 ./_api-extractor-temp/* ../../../_api-extractor-temp/",
    "clean": "rimraf dist lib *.tsbuildinfo *.build.log",
    "eslint": "eslint --format stylish src",
    "eslint:fix": "eslint --format stylish src --fix --fix-type problem,suggestion,layout",
    "lint": "npm run eslint",
    "lint:fix": "npm run eslint:fix",
    "tsc": "tsc",
    "tsfmt": "tsfmt --verify",
    "tsfmt:fix": "tsfmt --replace"
  },
  "dependencies": {
    "@fluidframework/common-definitions": "^0.20.1",
    "@fluidframework/common-utils": "^0.32.1",
<<<<<<< HEAD
    "@fluidframework/driver-definitions": "^0.46.1000",
    "@fluidframework/driver-utils": "^0.59.4000",
    "@fluidframework/protocol-definitions": "^0.1028.1000",
    "@fluidframework/telemetry-utils": "^0.59.4000"
  },
  "devDependencies": {
    "@fluidframework/build-common": "^0.23.0",
    "@fluidframework/driver-base-previous": "npm:@fluidframework/driver-base@0.59.2000",
=======
    "@fluidframework/driver-definitions": "^0.47.1000-0",
    "@fluidframework/driver-utils": "^0.60.1000",
    "@fluidframework/protocol-definitions": "^0.1028.1000",
    "@fluidframework/telemetry-utils": "^0.60.1000"
  },
  "devDependencies": {
    "@fluidframework/build-common": "^0.23.0",
    "@fluidframework/driver-base-previous": "npm:@fluidframework/driver-base@^0.59.0",
>>>>>>> 3c923a5a
    "@fluidframework/eslint-config-fluid": "^0.28.2000-0",
    "@microsoft/api-extractor": "^7.22.2",
    "@rushstack/eslint-config": "^2.5.1",
    "@types/node": "^14.18.0",
    "@typescript-eslint/eslint-plugin": "~5.9.0",
    "@typescript-eslint/parser": "~5.9.0",
    "concurrently": "^6.2.0",
    "copyfiles": "^2.1.0",
    "eslint": "~8.6.0",
    "eslint-plugin-editorconfig": "~3.2.0",
    "eslint-plugin-eslint-comments": "~3.2.0",
    "eslint-plugin-import": "~2.25.4",
    "eslint-plugin-jest": "~26.1.3",
    "eslint-plugin-mocha": "~10.0.3",
    "eslint-plugin-promise": "~6.0.0",
    "eslint-plugin-react": "~7.28.0",
    "eslint-plugin-tsdoc": "~0.2.14",
    "eslint-plugin-unicorn": "~40.0.0",
    "rimraf": "^2.6.2",
    "socket.io-client": "^4.4.1",
    "typescript": "~4.5.5",
    "typescript-formatter": "7.1.0"
  },
  "typeValidation": {
<<<<<<< HEAD
    "version": "0.59.3000",
=======
    "version": "0.60.1000",
>>>>>>> 3c923a5a
    "broken": {}
  }
}<|MERGE_RESOLUTION|>--- conflicted
+++ resolved
@@ -1,10 +1,6 @@
 {
   "name": "@fluidframework/driver-base",
-<<<<<<< HEAD
-  "version": "0.59.4000",
-=======
   "version": "0.60.1000",
->>>>>>> 3c923a5a
   "description": "Shared driver code for Fluid driver implementations",
   "homepage": "https://fluidframework.com",
   "repository": {
@@ -39,16 +35,6 @@
   "dependencies": {
     "@fluidframework/common-definitions": "^0.20.1",
     "@fluidframework/common-utils": "^0.32.1",
-<<<<<<< HEAD
-    "@fluidframework/driver-definitions": "^0.46.1000",
-    "@fluidframework/driver-utils": "^0.59.4000",
-    "@fluidframework/protocol-definitions": "^0.1028.1000",
-    "@fluidframework/telemetry-utils": "^0.59.4000"
-  },
-  "devDependencies": {
-    "@fluidframework/build-common": "^0.23.0",
-    "@fluidframework/driver-base-previous": "npm:@fluidframework/driver-base@0.59.2000",
-=======
     "@fluidframework/driver-definitions": "^0.47.1000-0",
     "@fluidframework/driver-utils": "^0.60.1000",
     "@fluidframework/protocol-definitions": "^0.1028.1000",
@@ -57,7 +43,6 @@
   "devDependencies": {
     "@fluidframework/build-common": "^0.23.0",
     "@fluidframework/driver-base-previous": "npm:@fluidframework/driver-base@^0.59.0",
->>>>>>> 3c923a5a
     "@fluidframework/eslint-config-fluid": "^0.28.2000-0",
     "@microsoft/api-extractor": "^7.22.2",
     "@rushstack/eslint-config": "^2.5.1",
@@ -82,11 +67,7 @@
     "typescript-formatter": "7.1.0"
   },
   "typeValidation": {
-<<<<<<< HEAD
-    "version": "0.59.3000",
-=======
     "version": "0.60.1000",
->>>>>>> 3c923a5a
     "broken": {}
   }
 }