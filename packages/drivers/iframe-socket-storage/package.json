{
  "name": "@microsoft/fluid-iframe-driver",
  "version": "0.18.0",
  "description": "Connection Fluid service API that crosses iframe boundary",
  "repository": "microsoft/FluidFramework",
  "license": "MIT",
  "author": "Microsoft",
  "sideEffects": "false",
  "main": "dist/index.js",
  "module": "lib/index.js",
  "types": "dist/index.d.ts",
  "scripts": {
    "build": "npm run build:genver && concurrently npm:build:compile npm:lint",
    "build:compile": "concurrently npm:tsc npm:build:esnext",
    "build:docs": "api-extractor run --local && copyfiles -u 1 ./_api-extractor-temp/doc-models/* ../../../_api-extractor-temp/",
    "build:esnext": "tsc --project ./tsconfig.esnext.json",
    "build:full": "npm run build",
    "build:full:compile": "npm run build:compile",
    "build:genver": "gen-version",
    "clean": "rimraf dist lib *.tsbuildinfo *.build.log",
    "eslint": "eslint --ext=ts,tsx --format stylish src",
    "eslint:fix": "eslint --ext=ts,tsx --format stylish src --fix",
    "lint": "npm run eslint",
    "lint:fix": "npm run eslint:fix",
    "tsc": "tsc"
  },
  "dependencies": {
<<<<<<< HEAD
    "@microsoft/fluid-common-definitions": "^0.17.0-0",
    "@microsoft/fluid-common-utils": "^0.17.0",
    "@microsoft/fluid-component-core-interfaces": "^0.18.0",
    "@microsoft/fluid-driver-definitions": "^0.18.0",
    "@microsoft/fluid-driver-utils": "^0.18.0",
    "@microsoft/fluid-protocol-definitions": "^0.1004.2",
=======
    "@microsoft/fluid-common-utils": "^0.16.1",
    "@microsoft/fluid-component-core-interfaces": "^0.17.4",
    "@microsoft/fluid-driver-definitions": "^0.17.4",
    "@microsoft/fluid-driver-utils": "^0.17.4",
    "@microsoft/fluid-protocol-definitions": "^0.1004.3",
>>>>>>> aa637ef7
    "comlink": "^4.0.2",
    "debug": "^4.1.1"
  },
  "devDependencies": {
    "@microsoft/api-extractor": "^7.7.2",
    "@microsoft/eslint-config-fluid": "^0.16.0",
    "@microsoft/fluid-build-common": "^0.14.0",
    "@types/debug": "^0.0.31",
    "@types/mocha": "^5.2.5",
    "@types/nock": "^9.3.0",
    "@types/socket.io-client": "^1.4.32",
    "@typescript-eslint/eslint-plugin": "~2.17.0",
    "@typescript-eslint/parser": "~2.17.0",
    "concurrently": "^4.1.0",
    "copyfiles": "^2.1.0",
    "eslint": "~6.8.0",
    "eslint-plugin-eslint-comments": "~3.1.2",
    "eslint-plugin-import": "2.20.0",
    "eslint-plugin-no-null": "~1.0.2",
    "eslint-plugin-optimize-regex": "~1.1.7",
    "eslint-plugin-prefer-arrow": "~1.1.7",
    "eslint-plugin-react": "~7.18.0",
    "eslint-plugin-unicorn": "~15.0.1",
    "mocha": "^5.2.0",
    "nock": "^10.0.1",
    "rimraf": "^2.6.2",
    "typescript": "~3.7.4"
  }
}<|MERGE_RESOLUTION|>--- conflicted
+++ resolved
@@ -25,20 +25,12 @@
     "tsc": "tsc"
   },
   "dependencies": {
-<<<<<<< HEAD
     "@microsoft/fluid-common-definitions": "^0.17.0-0",
-    "@microsoft/fluid-common-utils": "^0.17.0",
+    "@microsoft/fluid-common-utils": "^0.18.0-0",
     "@microsoft/fluid-component-core-interfaces": "^0.18.0",
     "@microsoft/fluid-driver-definitions": "^0.18.0",
     "@microsoft/fluid-driver-utils": "^0.18.0",
-    "@microsoft/fluid-protocol-definitions": "^0.1004.2",
-=======
-    "@microsoft/fluid-common-utils": "^0.16.1",
-    "@microsoft/fluid-component-core-interfaces": "^0.17.4",
-    "@microsoft/fluid-driver-definitions": "^0.17.4",
-    "@microsoft/fluid-driver-utils": "^0.17.4",
-    "@microsoft/fluid-protocol-definitions": "^0.1004.3",
->>>>>>> aa637ef7
+    "@microsoft/fluid-protocol-definitions": "^0.1005.0-0",
     "comlink": "^4.0.2",
     "debug": "^4.1.1"
   },
