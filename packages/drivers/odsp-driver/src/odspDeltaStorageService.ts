/*!
 * Copyright (c) Microsoft Corporation and contributors. All rights reserved.
 * Licensed under the MIT License.
 */

import { ITelemetryLogger } from "@fluidframework/common-definitions";
import { assert } from "@fluidframework/common-utils";
import { ISequencedDocumentMessage } from "@fluidframework/protocol-definitions";
import { TokenFetchOptions } from "@fluidframework/odsp-driver-definitions";
import { IDeltasFetchResult, IDocumentDeltaStorageService } from "@fluidframework/driver-definitions";
import {
    requestOps,
    streamObserver,
} from "@fluidframework/driver-utils";
import { IDeltaStorageGetResponse, ISequencedDeltaOpMessage } from "./contracts";
import { EpochTracker } from "./epochTracker";
import { getUrlAndHeadersWithAuth } from "./getUrlAndHeadersWithAuth";
import { getWithRetryForTokenRefresh } from "./odspUtils";

/**
 * Provides access to the underlying delta storage on the server for sharepoint driver.
 */
export class OdspDeltaStorageService {
    constructor(
        private readonly deltaFeedUrl: string,
        private readonly getStorageToken: (options: TokenFetchOptions, name: string) => Promise<string | null>,
        private readonly epochTracker: EpochTracker,
        private readonly logger: ITelemetryLogger,
    ) {
    }

    public async get(
        from: number,
        to: number,
    ): Promise<IDeltasFetchResult> {
        return getWithRetryForTokenRefresh(async (options) => {
            // Note - this call ends up in getSocketStorageDiscovery() and can refresh token
            // Thus it needs to be done before we call getStorageToken() to reduce extra calls
            const baseUrl = await this.buildUrl(from, to);

            const storageToken = await this.getStorageToken(options, "DeltaStorage");

            const { url, headers } = getUrlAndHeadersWithAuth(baseUrl, storageToken);

            const response = await this.epochTracker
                .fetchAndParseAsJSON<IDeltaStorageGetResponse>(url, { headers }, "ops");
            const deltaStorageResponse = response.content;
            let messages: ISequencedDocumentMessage[];
            if (deltaStorageResponse.value.length > 0 && "op" in deltaStorageResponse.value[0]) {
                messages = (deltaStorageResponse.value as ISequencedDeltaOpMessage[]).map((operation) => operation.op);
            } else {
                messages = deltaStorageResponse.value as ISequencedDocumentMessage[];
            }

            this.logger.sendPerformanceEvent({
                eventName: "DeltaStorageOpsFetch",
                headers: Object.keys(headers).length !== 0 ? true : undefined,
                count: messages.length,
                duration: response.duration, // this duration for single attempt!
                ...response.commonSpoHeaders,
                attempts: options.refresh ? 2 : 1,
            });

            // It is assumed that server always returns all the ops that it has in the range that was requested.
            // This may change in the future, if so, we need to adjust and receive "end" value from server in such case.
            return { messages, partialResult: false };
        });
    }

    public async buildUrl(from: number, to: number) {
        const filter = encodeURIComponent(`sequenceNumber ge ${from} and sequenceNumber le ${to - 1}`);
        const queryString = `?filter=${filter}`;
        return `${this.deltaFeedUrl}${queryString}`;
    }
}

export class OdspDeltaStorageWithCache implements IDocumentDeltaStorageService {
    private firstCacheMiss = Number.MAX_SAFE_INTEGER;

    public constructor(
        private snapshotOps: ISequencedDocumentMessage[] | undefined,
        private readonly logger: ITelemetryLogger,
        private readonly batchSize: number,
        private readonly concurrency: number,
        private readonly getFromStorage: (from: number, to: number) => Promise<IDeltasFetchResult>,
        private readonly getCached: (from: number, to: number) => Promise<ISequencedDocumentMessage[]>,
        private readonly opsReceived: (ops: ISequencedDocumentMessage[]) => void,
    ) {
    }

    public fetchMessages(
        fromTotal: number,
        toTotal: number | undefined,
        abortSignal?: AbortSignal,
        cachedOnly?: boolean)
    {
        // We do not control what's in the cache. Current API assumes that fetchMessages() keeps banging on
        // storage / cache until it gets ops it needs. This would result in deadlock if fixed range is asked from
        // cache and it's not there.
        // Better implementation would be to return only what we have in cache, but that also breaks API
<<<<<<< HEAD
        assert(!cachedOnly || toTotal === undefined, 0x1e3 /* "" */);
=======
        assert(!cachedOnly || toTotal === undefined, 0x1e3);
>>>>>>> 47f051bb

        let opsFromSnapshot = 0;
        let opsFromCache = 0;
        let opsFromStorage = 0;

        const stream = requestOps(
            async (from: number, to: number) => {
                if (this.snapshotOps !== undefined && this.snapshotOps.length !== 0) {
                    const messages = this.snapshotOps.filter((op) =>
                        op.sequenceNumber >= from && op.sequenceNumber < to);
                    if (messages.length > 0 && messages[0].sequenceNumber === from) {
                        this.snapshotOps = this.snapshotOps.filter((op) => op.sequenceNumber >= to);
                        opsFromSnapshot = messages.length;
                        return { messages, partialResult: true };
                    }
                    this.logger.sendErrorEvent({
                        eventName: "SnapshotOpsNotUsed",
                        length: this.snapshotOps.length,
                        first: this.snapshotOps[0].sequenceNumber,
                        from,
                        to,
                    });
                    this.snapshotOps = undefined;
                }

                // Cache in normal flow is continuous. Once there is a miss, stop consulting cache.
                // This saves a bit of processing time
                if (from < this.firstCacheMiss) {
                    const messagesFromCache = await this.getCached(from, to);
                    if (messagesFromCache.length !== 0) {
                        opsFromCache += messagesFromCache.length;
                        return {
                            messages: messagesFromCache,
                            partialResult: true,
                        };
                    }
                    this.firstCacheMiss = Math.min(this.firstCacheMiss, from);
                }

                if (cachedOnly) {
                    return { messages: [], partialResult: false };
                }

                const ops = await this.getFromStorage(from, to);
                opsFromStorage += ops.messages.length;
                this.opsReceived(ops.messages);
                return ops;
            },
            // Staging: starting with no concurrency, listening for feedback first.
            // In future releases we will switch to actual concurrency
            this.concurrency,
            fromTotal, // inclusive
            toTotal, // exclusive
            this.batchSize,
            this.logger,
            abortSignal,
        );

        return streamObserver(stream, (result) => {
            if (result.done) {
                this.logger.sendPerformanceEvent({
                    eventName: "CacheOpsRetrieved",
                    opsFromSnapshot,
                    opsFromCache,
                    opsFromStorage,
                });
            }
        });
}
}<|MERGE_RESOLUTION|>--- conflicted
+++ resolved
@@ -98,11 +98,7 @@
         // storage / cache until it gets ops it needs. This would result in deadlock if fixed range is asked from
         // cache and it's not there.
         // Better implementation would be to return only what we have in cache, but that also breaks API
-<<<<<<< HEAD
-        assert(!cachedOnly || toTotal === undefined, 0x1e3 /* "" */);
-=======
         assert(!cachedOnly || toTotal === undefined, 0x1e3);
->>>>>>> 47f051bb
 
         let opsFromSnapshot = 0;
         let opsFromCache = 0;
