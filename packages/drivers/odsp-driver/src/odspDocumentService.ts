/*!
 * Copyright (c) Microsoft Corporation and contributors. All rights reserved.
 * Licensed under the MIT License.
 */

import { ITelemetryLogger } from "@fluidframework/common-definitions";
import { performance } from "@fluidframework/common-utils";
import {
    ChildLogger,
    IFluidErrorBase,
    loggerToMonitoringContext,
    MonitoringContext,
    normalizeError,
} from "@fluidframework/telemetry-utils";
import {
    IDocumentDeltaConnection,
    IDocumentDeltaStorageService,
    IDocumentService,
    IResolvedUrl,
    IDocumentStorageService,
    IDocumentServicePolicies,
    DriverErrorType,
} from "@fluidframework/driver-definitions";
<<<<<<< HEAD
import { DeltaStreamConnectionForbiddenError, NonRetryableError } from "@fluidframework/driver-utils";
=======
import { canRetryOnError, DeltaStreamConnectionForbiddenError, NonRetryableError } from "@fluidframework/driver-utils";
import { IFacetCodes } from "@fluidframework/odsp-doclib-utils";
>>>>>>> c2b6d9f3
import {
    IClient,
    ISequencedDocumentMessage,
} from "@fluidframework/protocol-definitions";
import {
    IOdspResolvedUrl,
    TokenFetchOptions,
    IEntry,
    HostStoragePolicy,
    InstrumentedStorageTokenFetcher,
    OdspErrorType,
} from "@fluidframework/odsp-driver-definitions";
import { hasFacetCodes } from "@fluidframework/odsp-doclib-utils";
import type { io as SocketIOClientStatic } from "socket.io-client";
import { HostStoragePolicyInternal, ISocketStorageDiscovery } from "./contracts";
import { IOdspCache } from "./odspCache";
import { OdspDeltaStorageService, OdspDeltaStorageWithCache } from "./odspDeltaStorageService";
import { OdspDocumentDeltaConnection } from "./odspDocumentDeltaConnection";
import { OdspDocumentStorageService } from "./odspDocumentStorageManager";
import { getWithRetryForTokenRefresh, getOdspResolvedUrl, TokenFetchOptionsEx } from "./odspUtils";
import { fetchJoinSession } from "./vroom";
import { isOdcOrigin } from "./odspUrlHelper";
import { EpochTracker } from "./epochTracker";
import { OpsCache } from "./opsCaching";
import { RetryErrorsStorageAdapter } from "./retryErrorsStorageAdapter";
import { pkgVersion as driverVersion } from "./packageVersion";

/**
 * The DocumentService manages the Socket.IO connection and manages routing requests to connected
 * clients
 */
export class OdspDocumentService implements IDocumentService {
    private _policies: IDocumentServicePolicies;
    // Timer which runs and executes the join session call after intervals.
    private joinSessionRefreshTimer: ReturnType<typeof setTimeout> | undefined;
    /**
     * @param resolvedUrl - resolved url identifying document that will be managed by returned service instance.
     * @param getStorageToken - function that can provide the storage token. This is is also referred to as
     * the "Vroom" token in SPO.
     * @param getWebsocketToken - function that can provide a token for accessing the web socket. This is also referred
     * to as the "Push" token in SPO. If undefined then websocket token is expected to be returned with joinSession
     * response payload.
     * @param logger - a logger that can capture performance and diagnostic information
     * @param socketIoClientFactory - A factory that returns a promise to the socket io library required by the driver
     * @param cache - This caches response for joinSession.
     * @param hostPolicy - This host constructed policy which customizes service behavior.
     * @param epochTracker - This helper class which adds epoch to backend calls made by returned service instance.
     * @param socketReferenceKeyPrefix - (optional) prefix to isolate socket reuse cache
     */
    public static async create(
        resolvedUrl: IResolvedUrl,
        getStorageToken: InstrumentedStorageTokenFetcher,
        getWebsocketToken: ((options: TokenFetchOptions) => Promise<string | null>) | undefined,
        logger: ITelemetryLogger,
        socketIoClientFactory: () => Promise<typeof SocketIOClientStatic>,
        cache: IOdspCache,
        hostPolicy: HostStoragePolicy,
        epochTracker: EpochTracker,
        socketReferenceKeyPrefix?: string,
        clientIsSummarizer?: boolean,
    ): Promise<IDocumentService> {
        return new OdspDocumentService(
            getOdspResolvedUrl(resolvedUrl),
            getStorageToken,
            getWebsocketToken,
            logger,
            socketIoClientFactory,
            cache,
            hostPolicy,
            epochTracker,
            socketReferenceKeyPrefix,
            clientIsSummarizer,
        );
    }

    private storageManager?: OdspDocumentStorageService;

    private readonly mc: MonitoringContext;

    private readonly joinSessionKey: string;

    private readonly hostPolicy: HostStoragePolicyInternal;

    private _opsCache?: OpsCache;

    private currentConnection?: OdspDocumentDeltaConnection;

    /**
     * @param odspResolvedUrl - resolved url identifying document that will be managed by this service instance.
     * @param getStorageToken - function that can provide the storage token. This is is also referred to as
     * the "Vroom" token in SPO.
     * @param getWebsocketToken - function that can provide a token for accessing the web socket. This is also referred
     * to as the "Push" token in SPO. If undefined then websocket token is expected to be returned with joinSession
     * response payload.
     * @param logger - a logger that can capture performance and diagnostic information
     * @param socketIoClientFactory - A factory that returns a promise to the socket io library required by the driver
     * @param cache - This caches response for joinSession.
     * @param hostPolicy - host constructed policy which customizes service behavior.
     * @param epochTracker - This helper class which adds epoch to backend calls made by this service instance.
     * @param socketReferenceKeyPrefix - (optional) prefix to isolate socket reuse cache
     */
    private constructor(
        public readonly odspResolvedUrl: IOdspResolvedUrl,
        private readonly getStorageToken: InstrumentedStorageTokenFetcher,
        private readonly getWebsocketToken: ((options: TokenFetchOptions) => Promise<string | null>) | undefined,
        logger: ITelemetryLogger,
        private readonly socketIoClientFactory: () => Promise<typeof SocketIOClientStatic>,
        private readonly cache: IOdspCache,
        hostPolicy: HostStoragePolicy,
        private readonly epochTracker: EpochTracker,
        private readonly socketReferenceKeyPrefix?: string,
        private readonly clientIsSummarizer?: boolean,
    ) {
        this._policies = {
            // load in storage-only mode if a file version is specified
            storageOnly: odspResolvedUrl.fileVersion !== undefined,
        };

        this.joinSessionKey = `${this.odspResolvedUrl.hashedDocumentId}/joinsession`;
        this.mc = loggerToMonitoringContext(
            ChildLogger.create(logger,
            undefined,
            {
                all: {
                    odc: isOdcOrigin(new URL(this.odspResolvedUrl.endpoints.snapshotStorageUrl).origin),
                },
            }));

        this.hostPolicy = hostPolicy;
        if (this.clientIsSummarizer) {
            this.hostPolicy = { ...this.hostPolicy, summarizerClient: true };
        }
    }

    public get resolvedUrl(): IResolvedUrl {
        return this.odspResolvedUrl;
    }
    public get policies() {
        return this._policies;
    }

    /**
     * Connects to a storage endpoint for snapshot service.
     *
     * @returns returns the document storage service for sharepoint driver.
     */
    public async connectToStorage(): Promise<IDocumentStorageService> {
        if (!this.storageManager) {
            this.storageManager = new OdspDocumentStorageService(
                this.odspResolvedUrl,
                this.getStorageToken,
                this.mc.logger,
                true,
                this.cache,
                this.hostPolicy,
                this.epochTracker,
                // flushCallback
                async () => {
                    if (this.currentConnection !== undefined && !this.currentConnection.disposed) {
                        return this.currentConnection.flush();
                    }
                    throw new Error("Disconnected while uploading summary (attempt to perform flush())");
                },
                this.mc.config.getNumber("Fluid.Driver.Odsp.snapshotFormatFetchType"),
            );
        }

        return new RetryErrorsStorageAdapter(this.storageManager, this.mc.logger);
    }

    /**
     * Connects to a delta storage endpoint for getting ops between a range.
     *
     * @returns returns the document delta storage service for sharepoint driver.
     */
    public async connectToDeltaStorage(): Promise<IDocumentDeltaStorageService> {
        const snapshotOps = this.storageManager?.ops ?? [];
        const service = new OdspDeltaStorageService(
            this.odspResolvedUrl.endpoints.deltaStorageUrl,
            this.getStorageToken,
            this.epochTracker,
            this.mc.logger,
        );

        // batch size, please see issue #5211 for data around batch sizing
        const batchSize = this.hostPolicy.opsBatchSize ?? 5000;
        const concurrency = this.hostPolicy.concurrentOpsBatches ?? 1;
        return new OdspDeltaStorageWithCache(
            snapshotOps,
            this.mc.logger,
            batchSize,
            concurrency,
            async (from, to, telemetryProps, fetchReason) => service.get(from, to, telemetryProps, fetchReason),
            async (from, to) => {
                const res = await this.opsCache?.get(from, to);
                return res as ISequencedDocumentMessage[] ?? [];
            },
            (from, to) => {
                if (this.currentConnection !== undefined && !this.currentConnection.disposed) {
                    this.currentConnection.requestOps(from, to);
                }
            },
            (ops: ISequencedDocumentMessage[]) => this.opsReceived(ops),
        );
    }

    /** Annotate the given error indicating which connection step failed */
    private annotateConnectionError(
        error: any,
        failedConnectionStep: string,
        separateTokenRequest: boolean,
    ): IFluidErrorBase {
        return normalizeError(error, { props: {
            failedConnectionStep,
            separateTokenRequest,
        } });
    }

    /**
     * Connects to a delta stream endpoint for emitting ops.
     *
     * @returns returns the document delta stream service for onedrive/sharepoint driver.
     */
    public async connectToDeltaStream(client: IClient): Promise<IDocumentDeltaConnection> {
        // Attempt to connect twice, in case we used expired token.
        return getWithRetryForTokenRefresh<IDocumentDeltaConnection>(async (options) => {
            // Presence of getWebsocketToken callback dictates whether callback is used for fetching
            // websocket token or whether it is returned with joinSession response payload
            const requestWebsocketTokenFromJoinSession = this.getWebsocketToken === undefined;
            const websocketTokenPromise = requestWebsocketTokenFromJoinSession
                ? Promise.resolve(null)
                : this.getWebsocketToken!(options);

            const annotateAndRethrowConnectionError = (step: string) => (error: any) => {
                throw this.annotateConnectionError(error, step, !requestWebsocketTokenFromJoinSession);
            };

            const joinSessionPromise = this.joinSession(requestWebsocketTokenFromJoinSession, options);
            const [websocketEndpoint, websocketToken, io] =
                await Promise.all([
                    joinSessionPromise.catch(annotateAndRethrowConnectionError("joinSession")),
                    websocketTokenPromise.catch(annotateAndRethrowConnectionError("getWebsocketToken")),
                    this.socketIoClientFactory().catch(annotateAndRethrowConnectionError("socketIoClientFactory")),
                ]);

            const finalWebsocketToken = websocketToken ?? (websocketEndpoint.socketToken || null);
            if (finalWebsocketToken === null) {
                throw this.annotateConnectionError(
                    new NonRetryableError(
                        "Websocket token is null",
                        OdspErrorType.fetchTokenError,
                        { driverVersion },
                    ),
                    "getWebsocketToken",
                    !requestWebsocketTokenFromJoinSession);
            }
            try {
                const connection = await this.createDeltaConnection(
                    websocketEndpoint.tenantId,
                    websocketEndpoint.id,
                    finalWebsocketToken,
                    io,
                    client,
                    websocketEndpoint.deltaStreamSocketUrl);
                connection.on("op", (documentId, ops: ISequencedDocumentMessage[]) => {
                    this.opsReceived(ops);
                });
                // On disconnect with 401/403 error code, we can just clear the joinSession cache as we will again
                // get the auth error on reconnecting and face latency.
                connection.on("disconnect", (error: any) => {
                    // Clear the join session refresh timer so that it can be restarted on reconnection.
                    this.clearJoinSessionTimer();
                    if (typeof error === "object" && error !== null
                        && error.errorType === DriverErrorType.authorizationError) {
                        this.cache.sessionJoinCache.remove(this.joinSessionKey);
                    }
                });
                this.currentConnection = connection;
                return connection;
            } catch (error) {
                this.cache.sessionJoinCache.remove(this.joinSessionKey);

                const normalizedError = this.annotateConnectionError(
                    error,
                    "createDeltaConnection",
                    !requestWebsocketTokenFromJoinSession);
                if (typeof error === "object" && error !== null) {
                    normalizedError.addTelemetryProperties({ socketDocumentId: websocketEndpoint.id });
                }
                throw normalizedError;
            }
        });
    }

    private clearJoinSessionTimer() {
        if (this.joinSessionRefreshTimer !== undefined) {
            clearTimeout(this.joinSessionRefreshTimer);
            this.joinSessionRefreshTimer = undefined;
        }
    }

    private async scheduleJoinSessionRefresh(delta: number) {
        await new Promise<void>((resolve, reject) => {
            this.joinSessionRefreshTimer = setTimeout(() => {
                getWithRetryForTokenRefresh(async (options) => {
                    await this.joinSession(false, options);
                    resolve();
                }).catch((error) => {
                    reject(error);
                });
            }, delta);
        });
    }

    private async joinSession(
        requestSocketToken: boolean,
        options: TokenFetchOptionsEx,
    ) {
        return this.joinSessionCore(requestSocketToken, options).catch((e) => {
            if (hasFacetCodes(e) && e.facetCodes !== undefined) {
                for (const code of e.facetCodes) {
                    switch (code) {
                        case "sessionForbiddenOnPreservedFiles":
                        case "sessionForbiddenOnModerationEnabledLibrary":
                        case "sessionForbiddenOnRequireCheckout":
                            // This document can only be opened in storage-only mode.
                            // DeltaManager will recognize this error
                            // and load without a delta stream connection.
                            this._policies = { ...this._policies, storageOnly: true };
                            throw new DeltaStreamConnectionForbiddenError(code, { driverVersion });
                        default:
                            continue;
                    }
                }
            }
            throw e;
        });
    }

    private async joinSessionCore(
        requestSocketToken: boolean,
        options: TokenFetchOptionsEx,
    ): Promise<ISocketStorageDiscovery> {
        const disableJoinSessionRefresh = this.mc.config.getBoolean("Fluid.Driver.Odsp.disableJoinSessionRefresh");
        const executeFetch = async () => {
            const joinSessionResponse = await fetchJoinSession(
                this.odspResolvedUrl,
                "opStream/joinSession",
                "POST",
                this.mc.logger,
                this.getStorageToken,
                this.epochTracker,
                requestSocketToken,
                options,
                disableJoinSessionRefresh,
                this.hostPolicy.sessionOptions?.unauthenticatedUserDisplayName,
            );
            return {
                entryTime: Date.now(),
                joinSessionResponse,
            };
        };

        const getResponseAndRefreshAfterDeltaMs = async () => {
            const _response = await this.cache.sessionJoinCache.addOrGet(this.joinSessionKey, executeFetch);
            // If the response does not contain refreshSessionDurationSeconds, then treat it as old flow and let the
            // cache entry to be treated as expired after 1 hour.
            _response.joinSessionResponse.refreshSessionDurationSeconds =
                _response.joinSessionResponse.refreshSessionDurationSeconds ?? 3600;
            return {
                ..._response,
                refreshAfterDeltaMs: this.calculateJoinSessionRefreshDelta(
                    _response.entryTime, _response.joinSessionResponse.refreshSessionDurationSeconds),
            };
        };
        let response = await getResponseAndRefreshAfterDeltaMs();
        // This means that the cached entry has expired(This should not be possible if the response is fetched
        // from the network call). In this case we remove the cached entry and fetch the new response.
        if (response.refreshAfterDeltaMs <= 0) {
            this.cache.sessionJoinCache.remove(this.joinSessionKey);
            response = await getResponseAndRefreshAfterDeltaMs();
        }
        if (!disableJoinSessionRefresh) {
            const props = {
                entryTime: response.entryTime,
                refreshSessionDurationSeconds:
                    response.joinSessionResponse.refreshSessionDurationSeconds,
                refreshAfterDeltaMs: response.refreshAfterDeltaMs,
            };
            if (response.refreshAfterDeltaMs > 0) {
                this.scheduleJoinSessionRefresh(response.refreshAfterDeltaMs)
                    .catch((error) => {
                        const canRetry = canRetryOnError(error);
                        // Only record error event in case it is non retriable.
                        if (!canRetry) {
                            this.mc.logger.sendErrorEvent({
                                eventName: "JoinSessionRefreshError",
                                details: JSON.stringify(props),
                            },
                            error,
                            );
                        }
                    });
            } else {
                // Logging just for informational purposes to help with debugging as this is a new feature.
                this.mc.logger.sendTelemetryEvent({
                    eventName: "JoinSessionRefreshNotScheduled",
                    details: JSON.stringify(props),
                });
            }
        }
        return response.joinSessionResponse;
    }

    private calculateJoinSessionRefreshDelta(responseFetchTime: number, refreshSessionDurationSeconds: number) {
        // 30 seconds is buffer time to refresh the session.
        return responseFetchTime + ((refreshSessionDurationSeconds * 1000) - 30000) - Date.now();
    }

    /**
     * Creats a connection to the given delta stream endpoint
     *
     * @param tenantId - the ID of the tenant
     * @param documentId - document ID
     * @param token - authorization token for delta service
     * @param io - websocket library
     * @param client - information about the client
     * @param webSocketUrl - websocket URL
     */
    private async createDeltaConnection(
        tenantId: string,
        documentId: string,
        token: string | null,
        io: typeof SocketIOClientStatic,
        client: IClient,
        webSocketUrl: string,
    ): Promise<OdspDocumentDeltaConnection> {
        const startTime = performance.now();
        const connection = await OdspDocumentDeltaConnection.create(
            tenantId,
            documentId,
            token,
            io,
            client,
            webSocketUrl,
            this.mc.logger,
            60000,
            this.epochTracker,
            this.socketReferenceKeyPrefix,
        );
        const duration = performance.now() - startTime;
        // This event happens rather often, so it adds up to cost of telemetry.
        // Given that most reconnects result in reusing socket and happen very quickly,
        // report event only if it took longer than threshold.
        if (duration >= 2000) {
            this.mc.logger.sendPerformanceEvent({
                eventName: "ConnectionSuccess",
                duration,
            });
        }
        return connection;
    }

    public dispose(error?: any) {
        // Error might indicate mismatch between client & server knowlege about file
        // (DriverErrorType.fileOverwrittenInStorage).
        // For example, file might have been overwritten in storage without generating new epoch
        // In such case client cached info is stale and has to be removed.
        if (error !== undefined) {
            this.epochTracker.removeEntries().catch(() => {});
        } else {
            this._opsCache?.flushOps();
        }
        this._opsCache?.dispose();
    }

    protected get opsCache() {
        if (this._opsCache) {
            return this._opsCache;
        }

        const seqNumber = this.storageManager?.snapshotSequenceNumber;
        const batchSize = this.hostPolicy.opsCaching?.batchSize ?? 100;
        if (seqNumber === undefined || batchSize < 1) {
            return;
        }

        const opsKey: Omit<IEntry, "key"> = {
            type: "ops",
        };
        this._opsCache = new OpsCache(
            seqNumber,
            this.mc.logger,
            // ICache
            {
                write: async (key: string, opsData: string) => {
                    return this.cache.persistedCache.put({ ...opsKey, key }, opsData);
                },
                read: async (key: string) => this.cache.persistedCache.get({ ...opsKey, key }),
                remove: () => { this.cache.persistedCache.removeEntries().catch(() => {}); },
            },
            batchSize,
            this.hostPolicy.opsCaching?.timerGranularity ?? 5000,
            this.hostPolicy.opsCaching?.totalOpsToCache ?? 5000,
        );
        return this._opsCache;
    }

    // Called whenever re receive ops through any channel for this document (snapshot, delta connection, delta storage)
    // We use it to notify caching layer of how stale is snapshot stored in cache.
    protected opsReceived(ops: ISequencedDocumentMessage[]) {
        // No need for two clients to save same ops
        if (ops.length === 0 || this.odspResolvedUrl.summarizer) {
            return;
        }

        this.opsCache?.addOps(ops);
    }
}<|MERGE_RESOLUTION|>--- conflicted
+++ resolved
@@ -21,12 +21,7 @@
     IDocumentServicePolicies,
     DriverErrorType,
 } from "@fluidframework/driver-definitions";
-<<<<<<< HEAD
-import { DeltaStreamConnectionForbiddenError, NonRetryableError } from "@fluidframework/driver-utils";
-=======
 import { canRetryOnError, DeltaStreamConnectionForbiddenError, NonRetryableError } from "@fluidframework/driver-utils";
-import { IFacetCodes } from "@fluidframework/odsp-doclib-utils";
->>>>>>> c2b6d9f3
 import {
     IClient,
     ISequencedDocumentMessage,
