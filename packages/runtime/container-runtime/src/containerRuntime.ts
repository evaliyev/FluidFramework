--- conflicted
+++ resolved
@@ -2661,7 +2661,6 @@
             this.logger.sendErrorEvent({ eventName: "SubmitOpInReadonly" });
         }
 
-<<<<<<< HEAD
         try {
             this.batchManager.push({
                 contents: serializedContent,
@@ -2675,16 +2674,6 @@
             throw error;
         }
         if (this._flushMode !== FlushMode.TurnBased) {
-=======
-        this.batchManager.push({
-            contents: serializedContent,
-            deserializedContent,
-            metadata,
-            localOpMetadata,
-            referenceSequenceNumber: this.deltaManager.lastSequenceNumber,
-        });
-        if (!this.currentlyBatching()) {
->>>>>>> b02d2ce3
             this.flush();
         } else if (!this.flushMicroTaskExists) {
             this.flushMicroTaskExists = true;
