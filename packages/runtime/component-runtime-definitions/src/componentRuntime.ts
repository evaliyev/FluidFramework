/*!
 * Copyright (c) Microsoft Corporation. All rights reserved.
 * Licensed under the MIT License.
 */

import { EventEmitter } from "events";
import { IDisposable, ITelemetryLogger } from "@fluidframework/common-definitions";
import {
    IComponentHandleContext,
    IComponentSerializer,
<<<<<<< HEAD
} from "@fluidframework/component-core-interfaces";
=======
    IComponentRouter,
} from "@microsoft/fluid-component-core-interfaces";
>>>>>>> 42c27912
import {
    IAudience,
    IDeltaManager,
    IGenericBlob,
    ContainerWarning,
    ILoader,
} from "@fluidframework/container-definitions";
import {
    IDocumentMessage,
    IQuorum,
    ISequencedDocumentMessage,
} from "@fluidframework/protocol-definitions";
import { IInboundSignalMessage, IProvideComponentRegistry } from "@fluidframework/runtime-definitions";
import { IChannel } from ".";

/**
 * Represents the runtime for the component. Contains helper functions/state of the component.
 */
export interface IComponentRuntime extends
    IComponentRouter,
    EventEmitter,
    IDisposable,
    Partial<IProvideComponentRegistry>
{

    readonly id: string;

    readonly IComponentSerializer: IComponentSerializer;

    readonly IComponentHandleContext: IComponentHandleContext;

    readonly options: any;

    readonly deltaManager: IDeltaManager<ISequencedDocumentMessage, IDocumentMessage>;

    readonly clientId: string | undefined;

    readonly documentId: string;

    readonly existing: boolean;

    readonly parentBranch: string | null;

    readonly connected: boolean;

    readonly loader: ILoader;

    readonly logger: ITelemetryLogger;

    /**
     * Returns if the runtime is attached.
     */
    isAttached: boolean;

    on(event: "disconnected" | "dispose" | "leader" | "notleader", listener: () => void): this;
    on(event: "op", listener: (message: ISequencedDocumentMessage) => void): this;
    on(event: "signal", listener: (message: IInboundSignalMessage, local: boolean) => void): this;
    on(event: "connected", listener: (clientId: string) => void): this;

    /**
     * Returns the channel with the given id
     */
    getChannel(id: string): Promise<IChannel>;

    /**
     * Creates a new channel of the given type.
     * @param id - ID of the channel to be created.  A unique ID will be generated if left undefined.
     * @param type - Type of the channel.
     */
    createChannel(id: string | undefined, type: string): IChannel;

    /**
     * Registers the channel with the component runtime. If the runtime
     * is collaborative then we attach the channel to make it collaborative.
     */
    registerChannel(channel: IChannel): void;

    /**
     * Api for generating the snapshot of the component.
     * @param message - Message for the snapshot.
     */
    snapshot(message: string): Promise<void>;

    /**
     * Triggers a message to force a snapshot
     */
    save(message: string);

    // Blob related calls
    /**
     * Api to upload a blob of data.
     * @param file - blob to be uploaded.
     */
    uploadBlob(file: IGenericBlob): Promise<IGenericBlob>;

    /**
     * Submits the signal to be sent to other clients.
     * @param type - Type of the signal.
     * @param content - Content of the signal.
     */
    submitSignal(type: string, content: any): void;

    /**
     * Api to get the blob for a particular id.
     * @param blobId - ID of the required blob.
     */
    getBlob(blobId: string): Promise<IGenericBlob | undefined>;

    /**
     * Api to get the blob metadata.
     */
    getBlobMetadata(): Promise<IGenericBlob[]>;

    /**
     * Returns the current quorum.
     */
    getQuorum(): IQuorum;

    /**
     * Returns the current audience.
     */
    getAudience(): IAudience;

    /**
     * Called by distributed data structures in disconnected state to notify about pending local changes.
     * All pending changes are automatically flushed by shared objects on connection.
     */
    notifyPendingMessages(): void;

    /**
     * Resolves when a local component is attached.
     */
    waitAttached(): Promise<void>;

    /**
     * Errors raised by distributed data structures
     */
    raiseContainerWarning(warning: ContainerWarning): void;

    /**
     * It is false if the container is attached to storage and the component is attached to container.
     */
    isLocal(): boolean;
}<|MERGE_RESOLUTION|>--- conflicted
+++ resolved
@@ -8,12 +8,8 @@
 import {
     IComponentHandleContext,
     IComponentSerializer,
-<<<<<<< HEAD
+    IComponentRouter,
 } from "@fluidframework/component-core-interfaces";
-=======
-    IComponentRouter,
-} from "@microsoft/fluid-component-core-interfaces";
->>>>>>> 42c27912
 import {
     IAudience,
     IDeltaManager,
