--- conflicted
+++ resolved
@@ -41,13 +41,8 @@
     "@types/node": "^14.18.0"
   },
   "devDependencies": {
-<<<<<<< HEAD
     "@fluidframework/build-common": "^0.24.0",
     "@fluidframework/datastore-definitions-previous": "npm:@fluidframework/datastore-definitions@1.1.0",
-=======
-    "@fluidframework/build-common": "^0.24.0-0",
-    "@fluidframework/datastore-definitions-previous": "npm:@fluidframework/datastore-definitions@^1.0.0",
->>>>>>> 6462733b
     "@fluidframework/eslint-config-fluid": "^0.28.2000",
     "@microsoft/api-extractor": "^7.22.2",
     "@rushstack/eslint-config": "^2.5.1",
