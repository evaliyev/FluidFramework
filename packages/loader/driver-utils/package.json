{
  "name": "@fluidframework/driver-utils",
<<<<<<< HEAD
  "version": "0.60.1000",
=======
  "version": "0.59.5000",
>>>>>>> 363e1bec
  "description": "Collection of utility functions for Fluid drivers",
  "homepage": "https://fluidframework.com",
  "repository": {
    "type": "git",
    "url": "https://github.com/microsoft/FluidFramework.git",
    "directory": "packages/loader/driver-utils"
  },
  "license": "MIT",
  "author": "Microsoft and contributors",
  "sideEffects": false,
  "main": "dist/index.js",
  "module": "lib/index.js",
  "types": "dist/index.d.ts",
  "scripts": {
    "build": "npm run build:genver && concurrently npm:build:compile npm:lint && npm run build:docs",
    "build:commonjs": "npm run tsc && npm run typetests:gen && npm run build:test",
    "build:compile": "concurrently npm:build:commonjs npm:build:esnext",
    "build:docs": "api-extractor run --local --typescript-compiler-folder ../../../node_modules/typescript && copyfiles -u 1 ./_api-extractor-temp/doc-models/* ../../../_api-extractor-temp/",
    "build:esnext": "tsc --project ./tsconfig.esnext.json",
    "build:full": "npm run build",
    "build:full:compile": "npm run build:compile",
    "build:genver": "gen-version",
    "build:test": "tsc --project ./src/test/tsconfig.json",
    "ci:build:docs": "api-extractor run --typescript-compiler-folder ../../../node_modules/typescript && copyfiles -u 1 ./_api-extractor-temp/* ../../../_api-extractor-temp/",
    "clean": "rimraf dist lib *.tsbuildinfo *.build.log",
    "eslint": "eslint --format stylish src",
    "eslint:fix": "eslint --format stylish src --fix --fix-type problem,suggestion,layout",
    "lint": "npm run eslint",
    "lint:fix": "npm run eslint:fix",
    "test": "npm run test:mocha",
    "test:coverage": "nyc npm test -- --reporter xunit --reporter-option output=nyc/junit-report.xml",
    "test:mocha": "mocha --ignore 'dist/test/types/*' --recursive dist/test -r node_modules/@fluidframework/mocha-test-setup --unhandled-rejections=strict",
    "test:mocha:verbose": "cross-env FLUID_TEST_VERBOSE=1 npm run test:mocha",
    "tsc": "tsc",
    "tsfmt": "tsfmt --verify",
    "tsfmt:fix": "tsfmt --replace",
    "typetests:gen": "fluid-type-validator -g -d ."
  },
  "nyc": {
    "all": true,
    "cache-dir": "nyc/.cache",
    "exclude": [
      "src/test/**/*.ts",
      "dist/test/**/*.js"
    ],
    "exclude-after-remap": false,
    "include": [
      "src/**/*.ts",
      "dist/**/*.js"
    ],
    "report-dir": "nyc/report",
    "reporter": [
      "cobertura",
      "html",
      "text"
    ],
    "temp-directory": "nyc/.nyc_output"
  },
  "dependencies": {
    "@fluidframework/common-definitions": "^0.20.1",
    "@fluidframework/common-utils": "^0.32.1",
    "@fluidframework/core-interfaces": "^0.43.1000",
    "@fluidframework/driver-definitions": "^0.47.1000-69949",
    "@fluidframework/gitresources": "^0.1036.4000-0",
    "@fluidframework/protocol-base": "^0.1036.4000-0",
    "@fluidframework/protocol-definitions": "^0.1028.2000-0",
<<<<<<< HEAD
    "@fluidframework/telemetry-utils": "^0.60.1000",
=======
    "@fluidframework/telemetry-utils": "^0.59.5000",
>>>>>>> 363e1bec
    "axios": "^0.26.0",
    "uuid": "^8.3.1"
  },
  "devDependencies": {
    "@fluidframework/build-common": "^0.23.0",
    "@fluidframework/build-tools": "^0.2.70857",
    "@fluidframework/driver-utils-previous": "npm:@fluidframework/driver-utils@0.59.3000",
    "@fluidframework/eslint-config-fluid": "^0.28.2000",
<<<<<<< HEAD
    "@fluidframework/mocha-test-setup": "^0.60.1000",
    "@fluidframework/runtime-utils": "^0.60.1000",
=======
    "@fluidframework/mocha-test-setup": "^0.59.5000",
    "@fluidframework/runtime-utils": "^0.59.5000",
>>>>>>> 363e1bec
    "@microsoft/api-extractor": "^7.22.2",
    "@rushstack/eslint-config": "^2.5.1",
    "@types/mocha": "^9.1.1",
    "@types/node": "^14.18.0",
    "@typescript-eslint/eslint-plugin": "~5.9.0",
    "@typescript-eslint/parser": "~5.9.0",
    "concurrently": "^6.2.0",
    "copyfiles": "^2.1.0",
    "cross-env": "^7.0.2",
    "eslint": "~8.6.0",
    "eslint-plugin-editorconfig": "~3.2.0",
    "eslint-plugin-eslint-comments": "~3.2.0",
    "eslint-plugin-import": "~2.25.4",
    "eslint-plugin-jest": "~26.1.3",
    "eslint-plugin-jsdoc": "~39.3.0",
    "eslint-plugin-mocha": "~10.0.3",
    "eslint-plugin-promise": "~6.0.0",
    "eslint-plugin-react": "~7.28.0",
    "eslint-plugin-tsdoc": "~0.2.14",
    "eslint-plugin-unicorn": "~40.0.0",
    "eslint-plugin-unused-imports": "~2.0.0",
    "mocha": "^10.0.0",
    "nyc": "^15.0.0",
    "rimraf": "^2.6.2",
    "typescript": "~4.5.5",
    "typescript-formatter": "7.1.0"
  },
  "typeValidation": {
    "version": "0.60.1000",
    "broken": {
      "ClassDeclaration_BlobAggregationStorage": {
        "backCompat": false
      },
      "ClassDeclaration_BlobCacheStorageService": {
        "backCompat": false
      },
      "ClassDeclaration_DocumentStorageServiceProxy": {
        "backCompat": false
      },
      "ClassDeclaration_PrefetchDocumentStorageService": {
        "backCompat": false
      },
      "RemovedFunctionDeclaration_convertSnapshotAndBlobsToSummaryTree": {
        "forwardCompat": false,
        "backCompat": false
      },
      "RemovedInterfaceDeclaration_ISummaryTreeAssemblerProps": {
        "forwardCompat": false,
        "backCompat": false
      },
      "RemovedClassDeclaration_SummaryTreeAssembler": {
        "forwardCompat": false,
        "backCompat": false
      }
    }
  }
}<|MERGE_RESOLUTION|>--- conflicted
+++ resolved
@@ -1,10 +1,6 @@
 {
   "name": "@fluidframework/driver-utils",
-<<<<<<< HEAD
   "version": "0.60.1000",
-=======
-  "version": "0.59.5000",
->>>>>>> 363e1bec
   "description": "Collection of utility functions for Fluid drivers",
   "homepage": "https://fluidframework.com",
   "repository": {
@@ -71,11 +67,7 @@
     "@fluidframework/gitresources": "^0.1036.4000-0",
     "@fluidframework/protocol-base": "^0.1036.4000-0",
     "@fluidframework/protocol-definitions": "^0.1028.2000-0",
-<<<<<<< HEAD
     "@fluidframework/telemetry-utils": "^0.60.1000",
-=======
-    "@fluidframework/telemetry-utils": "^0.59.5000",
->>>>>>> 363e1bec
     "axios": "^0.26.0",
     "uuid": "^8.3.1"
   },
@@ -84,13 +76,8 @@
     "@fluidframework/build-tools": "^0.2.70857",
     "@fluidframework/driver-utils-previous": "npm:@fluidframework/driver-utils@0.59.3000",
     "@fluidframework/eslint-config-fluid": "^0.28.2000",
-<<<<<<< HEAD
     "@fluidframework/mocha-test-setup": "^0.60.1000",
     "@fluidframework/runtime-utils": "^0.60.1000",
-=======
-    "@fluidframework/mocha-test-setup": "^0.59.5000",
-    "@fluidframework/runtime-utils": "^0.59.5000",
->>>>>>> 363e1bec
     "@microsoft/api-extractor": "^7.22.2",
     "@rushstack/eslint-config": "^2.5.1",
     "@types/mocha": "^9.1.1",
