{
  "name": "@fluidframework/web-code-loader",
<<<<<<< HEAD
  "version": "1.3.0",
=======
  "version": "2.0.0",
>>>>>>> 27be1e84
  "description": "Fluid web code loader",
  "homepage": "https://fluidframework.com",
  "repository": {
    "type": "git",
    "url": "https://github.com/microsoft/FluidFramework.git",
    "directory": "packages/loader/web-code-loader"
  },
  "license": "MIT",
  "author": "Microsoft and contributors",
  "sideEffects": false,
  "main": "dist/index.js",
  "module": "lib/index.js",
  "types": "dist/index.d.ts",
  "scripts": {
    "build": "concurrently npm:build:compile npm:lint && npm run build:docs",
    "build:compile": "npm run tsc && npm run build:test && npm run build:esnext",
    "build:docs": "api-extractor run --local --typescript-compiler-folder ../../../node_modules/typescript && copyfiles -u 1 ./_api-extractor-temp/doc-models/* ../../../_api-extractor-temp/",
    "build:esnext": "tsc --project ./tsconfig.esnext.json",
    "build:full": "npm run build",
    "build:full:compile": "npm run build:compile",
    "build:test": "tsc --project ./src/test/tsconfig.json",
    "ci:build:docs": "api-extractor run --typescript-compiler-folder ../../../node_modules/typescript && copyfiles -u 1 ./_api-extractor-temp/* ../../../_api-extractor-temp/",
    "clean": "rimraf dist lib *.tsbuildinfo *.build.log",
    "eslint": "eslint --format stylish src",
    "eslint:fix": "eslint --format stylish src --fix --fix-type problem,suggestion,layout",
    "lint": "npm run eslint",
    "lint:fix": "npm run eslint:fix",
    "tsc": "tsc",
    "tsfmt": "tsfmt --verify",
    "tsfmt:fix": "tsfmt --replace"
  },
  "dependencies": {
<<<<<<< HEAD
    "@fluidframework/container-definitions": "^1.3.0",
    "@fluidframework/core-interfaces": "^1.3.0",
=======
    "@fluidframework/container-definitions": "^2.0.0",
    "@fluidframework/core-interfaces": "^2.0.0",
>>>>>>> 27be1e84
    "isomorphic-fetch": "^3.0.0"
  },
  "devDependencies": {
    "@fluidframework/build-common": "^0.24.0",
    "@fluidframework/eslint-config-fluid": "^0.28.2000",
<<<<<<< HEAD
    "@fluidframework/protocol-definitions": "^0.1028.2000",
    "@fluidframework/web-code-loader-previous": "npm:@fluidframework/web-code-loader@^1.2.0",
=======
    "@fluidframework/protocol-definitions": "^0.1029.1000-0",
    "@fluidframework/web-code-loader-previous": "npm:@fluidframework/web-code-loader@^1.0.0",
>>>>>>> 27be1e84
    "@microsoft/api-extractor": "^7.22.2",
    "@rushstack/eslint-config": "^2.5.1",
    "@types/isomorphic-fetch": "^0.0.35",
    "concurrently": "^6.2.0",
    "copyfiles": "^2.1.0",
    "eslint": "~8.6.0",
    "rimraf": "^2.6.2",
    "source-map-loader": "^2.0.0",
    "typescript": "~4.5.5",
    "typescript-formatter": "7.1.0"
  },
  "typeValidation": {
<<<<<<< HEAD
    "version": "1.3.0",
=======
    "version": "2.0.0",
>>>>>>> 27be1e84
    "broken": {}
  }
}<|MERGE_RESOLUTION|>--- conflicted
+++ resolved
@@ -1,10 +1,6 @@
 {
   "name": "@fluidframework/web-code-loader",
-<<<<<<< HEAD
-  "version": "1.3.0",
-=======
   "version": "2.0.0",
->>>>>>> 27be1e84
   "description": "Fluid web code loader",
   "homepage": "https://fluidframework.com",
   "repository": {
@@ -37,25 +33,15 @@
     "tsfmt:fix": "tsfmt --replace"
   },
   "dependencies": {
-<<<<<<< HEAD
-    "@fluidframework/container-definitions": "^1.3.0",
-    "@fluidframework/core-interfaces": "^1.3.0",
-=======
     "@fluidframework/container-definitions": "^2.0.0",
     "@fluidframework/core-interfaces": "^2.0.0",
->>>>>>> 27be1e84
     "isomorphic-fetch": "^3.0.0"
   },
   "devDependencies": {
     "@fluidframework/build-common": "^0.24.0",
     "@fluidframework/eslint-config-fluid": "^0.28.2000",
-<<<<<<< HEAD
-    "@fluidframework/protocol-definitions": "^0.1028.2000",
-    "@fluidframework/web-code-loader-previous": "npm:@fluidframework/web-code-loader@^1.2.0",
-=======
     "@fluidframework/protocol-definitions": "^0.1029.1000-0",
     "@fluidframework/web-code-loader-previous": "npm:@fluidframework/web-code-loader@^1.0.0",
->>>>>>> 27be1e84
     "@microsoft/api-extractor": "^7.22.2",
     "@rushstack/eslint-config": "^2.5.1",
     "@types/isomorphic-fetch": "^0.0.35",
@@ -68,11 +54,7 @@
     "typescript-formatter": "7.1.0"
   },
   "typeValidation": {
-<<<<<<< HEAD
-    "version": "1.3.0",
-=======
     "version": "2.0.0",
->>>>>>> 27be1e84
     "broken": {}
   }
 }