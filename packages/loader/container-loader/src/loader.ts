--- conflicted
+++ resolved
@@ -72,11 +72,7 @@
                     {
                         canReconnect: request.headers?.[LoaderHeader.reconnect],
                         clientDetailsOverride: request.headers?.[LoaderHeader.clientDetails],
-<<<<<<< HEAD
-                        resolvedUrl,
-=======
                         resolvedUrl: {...resolvedUrl},
->>>>>>> 01429ad9
                         version: request.headers?.[LoaderHeader.version],
                         pause: request.headers?.[LoaderHeader.pause],
                     },
