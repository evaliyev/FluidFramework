--- conflicted
+++ resolved
@@ -18,10 +18,5 @@
 	ILoaderProps,
 	ILoaderServices,
 	Loader,
-<<<<<<< HEAD
-	RelativeLoader,
-	requestResolvedObjectFromContainer,
-=======
->>>>>>> f2648b33
 } from "./loader";
 export { IProtocolHandler, ProtocolHandlerBuilder } from "./protocol";