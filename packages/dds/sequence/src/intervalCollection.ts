/*!
 * Copyright (c) Microsoft Corporation and contributors. All rights reserved.
 * Licensed under the MIT License.
 */

/* eslint-disable no-bitwise */

import { assert, TypedEventEmitter } from "@fluidframework/common-utils";
import { IEvent } from "@fluidframework/common-definitions";
import { UsageError } from "@fluidframework/container-utils";
import {
    addProperties,
    Client,
    compareReferencePositions,
    ConflictAction,
    createMap,
    ICombiningOp,
    ISegment,
    MergeTreeDeltaType,
    minReferencePosition,
    PropertiesManager,
    PropertySet,
    RedBlackTree,
    LocalReferencePosition,
    ReferenceType,
    refTypeIncludesFlag,
    reservedRangeLabelsKey,
    UnassignedSequenceNumber,
    maxReferencePosition,
    createDetachedLocalReferencePosition,
    DetachedReferencePosition,
} from "@fluidframework/merge-tree";
import { ISequencedDocumentMessage } from "@fluidframework/protocol-definitions";
import { LoggingError } from "@fluidframework/telemetry-utils";
import { v4 as uuid } from "uuid";
import {
    IMapMessageLocalMetadata,
    IValueFactory,
    IValueOpEmitter,
    IValueOperation,
    IValueType,
    IValueTypeOperationValue,
} from "./defaultMapInterfaces";
import { IInterval, IntervalConflictResolver, IntervalTree, IntervalNode } from "./intervalTree";

const reservedIntervalIdKey = "intervalId";

export enum IntervalType {
    Simple = 0x0,
    Nest = 0x1,
    /**
     * SlideOnRemove indicates that the ends of the interval will slide if the segment
     * they reference is removed and acked.
     * See `packages\dds\merge-tree\REFERENCEPOSITIONS.md` for details
     * SlideOnRemove is the default interval behavior and does not need to be specified.
     */
    SlideOnRemove = 0x2, // SlideOnRemove is default behavior - all intervals are SlideOnRemove
    /**
     * @internal
     * A temporary interval, used internally
     */
    Transient = 0x4,
}

export interface ISerializedInterval {
    sequenceNumber: number;
    start: number;
    end: number;
    intervalType: IntervalType;
    properties?: PropertySet;
}

/** @internal */
export type SerializedIntervalDelta =
    Omit<ISerializedInterval, "start" | "end" | "properties">
    & Partial<Pick<ISerializedInterval, "start" | "end" | "properties">>;

/**
 * A size optimization to avoid redundantly storing keys when serializing intervals
 * as JSON. Intervals are of the format:
 *
 * [start, end, sequenceNumber, intervalType, properties]
 */
export type CompressedSerializedInterval = [number, number, number, IntervalType, PropertySet];

/**
 * @internal
 */
export interface ISerializedIntervalCollectionV2 {
    label: string;
    version: 2;
    intervals: CompressedSerializedInterval[];
}

/**
 * Decompress an interval after loading a summary from JSON. The exact format
 * of this compression is unspecified and subject to change
 */
function decompressInterval(interval: CompressedSerializedInterval, label?: string): ISerializedInterval {
    return {
        start: interval[0],
        end: interval[1],
        sequenceNumber: interval[2],
        intervalType: interval[3],
        properties: { ...interval[4], [reservedRangeLabelsKey]: [label] },
    };
}

/**
 * Compress an interval prior to serialization as JSON. The exact format of this
 * compression is unspecified and subject to change
 */
function compressInterval(interval: ISerializedInterval): CompressedSerializedInterval {
    const { start, end, sequenceNumber, intervalType, properties } = interval;

    return [
        start,
        end,
        sequenceNumber,
        intervalType,
        // remove the `referenceRangeLabels` property as it is already stored
        // in the `label` field of the summary
        { ...properties, [reservedRangeLabelsKey]: undefined },
    ];
}

export interface ISerializableInterval extends IInterval {
    properties: PropertySet;
    propertyManager: PropertiesManager;
    serialize(): ISerializedInterval;
    addProperties(props: PropertySet, collaborating?: boolean, seq?: number):
        PropertySet | undefined;
    getIntervalId(): string | undefined;
}

export interface IIntervalHelpers<TInterval extends ISerializableInterval> {
    compareEnds(a: TInterval, b: TInterval): number;
    /**
     *
     * @param label - label of the interval collection this interval is being added to. This parameter is
     * irrelevant for transient intervals.
     * @param start - numerical start position of the interval
     * @param end - numberical end position of the interval
     * @param client - client creating the interval
     * @param intervalType - Type of interval to create. Default is SlideOnRemove
     * @param op - If this create came from a remote client, op that created it. Default is undefined (i.e. local)
     * @param fromSnapshot - If this create came from loading a snapshot. Default is false.
     */
    create(
        label: string,
        start: number | undefined,
        end: number | undefined,
        client: Client | undefined,
        intervalType: IntervalType,
        op?: ISequencedDocumentMessage,
        fromSnapshot?: boolean,
    ): TInterval;
}

export class Interval implements ISerializableInterval {
    public properties: PropertySet;
    public auxProps: PropertySet[] | undefined;
    public propertyManager: PropertiesManager;
    constructor(
        public start: number,
        public end: number,
        props?: PropertySet,
    ) {
        this.propertyManager = new PropertiesManager();
        this.properties = {};

        if (props) {
            this.addProperties(props);
        }
    }

    public getIntervalId(): string | undefined {
        const id = this.properties?.[reservedIntervalIdKey];
        if (id === undefined) {
            return undefined;
        }
        return `${id}`;
    }

    public getAdditionalPropertySets() {
        return this.auxProps;
    }

    public addPropertySet(props: PropertySet) {
        if (this.auxProps === undefined) {
            this.auxProps = [];
        }
        this.auxProps.push(props);
    }

    public serialize(): ISerializedInterval {
        const serializedInterval: ISerializedInterval = {
            end: this.end,
            intervalType: 0,
            sequenceNumber: 0,
            start: this.start,
        };
        if (this.properties) {
            serializedInterval.properties = this.properties;
        }
        return serializedInterval;
    }

    public clone() {
        return new Interval(this.start, this.end, this.properties);
    }

    public compare(b: Interval) {
        const startResult = this.compareStart(b);
        if (startResult === 0) {
            const endResult = this.compareEnd(b);
            if (endResult === 0) {
                const thisId = this.getIntervalId();
                if (thisId) {
                    const bId = b.getIntervalId();
                    if (bId) {
                        return thisId > bId ? 1 : thisId < bId ? -1 : 0;
                    }
                    return 0;
                }
                return 0;
            } else {
                return endResult;
            }
        } else {
            return startResult;
        }
    }

    public compareStart(b: Interval) {
        return this.start - b.start;
    }

    public compareEnd(b: Interval) {
        return this.end - b.end;
    }

    public overlaps(b: Interval) {
        const result = (this.start <= b.end) &&
            (this.end >= b.start);
        return result;
    }

    public union(b: Interval) {
        return new Interval(Math.min(this.start, b.start),
            Math.max(this.end, b.end), this.properties);
    }

    public getProperties() {
        return this.properties;
    }

    public addProperties(
        newProps: PropertySet,
        collaborating: boolean = false,
        seq?: number,
        op?: ICombiningOp,
    ): PropertySet | undefined {
        if (newProps) {
            this.initializeProperties();
            return this.propertyManager.addProperties(this.properties, newProps, op, seq, collaborating);
        }
    }

    public modify(label: string, start: number, end: number, op?: ISequencedDocumentMessage) {
        const startPos = start ?? this.start;
        const endPos = end ?? this.end;
        if (this.start === startPos && this.end === endPos) {
            // Return undefined to indicate that no change is necessary.
            return;
        }
        const newInterval = new Interval(startPos, endPos);
        if (this.properties) {
            newInterval.initializeProperties();
            this.propertyManager.copyTo(this.properties, newInterval.properties, newInterval.propertyManager);
        }
        return newInterval;
    }

    private initializeProperties(): void {
        if (!this.propertyManager) {
            this.propertyManager = new PropertiesManager();
        }
        if (!this.properties) {
            this.properties = createMap<any>();
        }
    }
}

export class SequenceInterval implements ISerializableInterval {
    public properties: PropertySet;
    public propertyManager: PropertiesManager;

    constructor(
        private readonly client: Client,
        public start: LocalReferencePosition,
        public end: LocalReferencePosition,
        public intervalType: IntervalType,
        props?: PropertySet,
    ) {
        this.propertyManager = new PropertiesManager();
        this.properties = {};

        if (props) {
            this.addProperties(props);
        }
    }

    private callbacks?: Record<"beforePositionChange" | "afterPositionChange", () => void>;

    /**
     * @internal
     * Subscribes to position change events on this interval if there are no current listeners.
     */
    public addPositionChangeListeners(beforePositionChange: () => void, afterPositionChange: () => void): void {
        if (this.callbacks === undefined) {
            this.callbacks = {
                beforePositionChange,
                afterPositionChange,
            };

            const startCbs = this.start.callbacks ??= {};
            const endCbs = this.end.callbacks ??= {};
            startCbs.beforeSlide = endCbs.beforeSlide = beforePositionChange;
            startCbs.afterSlide = endCbs.afterSlide = afterPositionChange;
        }
    }

    /**
     * @internal
     * Removes the currently subscribed position change listeners.
     */
    public removePositionChangeListeners(): void {
        if (this.callbacks) {
            this.callbacks = undefined;
            this.start.callbacks = undefined;
            this.end.callbacks = undefined;
        }
    }

    public serialize(): ISerializedInterval {
        const startPosition = this.client.localReferencePositionToPosition(this.start);
        const endPosition = this.client.localReferencePositionToPosition(this.end);
        const serializedInterval: ISerializedInterval = {
            end: endPosition,
            intervalType: this.intervalType,
            sequenceNumber: this.client.getCurrentSeq(),
            start: startPosition,
        };

        if (this.properties) {
            serializedInterval.properties = this.properties;
        }

        return serializedInterval;
    }

    public clone() {
        return new SequenceInterval(this.client, this.start, this.end, this.intervalType, this.properties);
    }

    public compare(b: SequenceInterval) {
        const startResult = this.compareStart(b);
        if (startResult === 0) {
            const endResult = this.compareEnd(b);
            if (endResult === 0) {
                const thisId = this.getIntervalId();
                if (thisId) {
                    const bId = b.getIntervalId();
                    if (bId) {
                        return thisId > bId ? 1 : thisId < bId ? -1 : 0;
                    }
                    return 0;
                }
                return 0;
            } else {
                return endResult;
            }
        } else {
            return startResult;
        }
    }

    public compareStart(b: SequenceInterval) {
        return compareReferencePositions(this.start, b.start);
    }

    public compareEnd(b: SequenceInterval) {
        return compareReferencePositions(this.end, b.end);
    }

    public overlaps(b: SequenceInterval) {
        const result = (compareReferencePositions(this.start, b.end) <= 0) &&
            (compareReferencePositions(this.end, b.start) >= 0);
        return result;
    }

    public getIntervalId(): string | undefined {
        const id = this.properties?.[reservedIntervalIdKey];
        if (id === undefined) {
            return undefined;
        }
        return `${id}`;
    }

    public union(b: SequenceInterval) {
        return new SequenceInterval(this.client, minReferencePosition(this.start, b.start),
            maxReferencePosition(this.end, b.end), this.intervalType);
    }

    public addProperties(
        newProps: PropertySet,
        collab: boolean = false,
        seq?: number,
        op?: ICombiningOp,
    ): PropertySet | undefined {
        this.initializeProperties();
        return this.propertyManager.addProperties(this.properties, newProps, op, seq, collab);
    }

    public overlapsPos(bstart: number, bend: number) {
        const startPos = this.client.localReferencePositionToPosition(this.start);
        const endPos = this.client.localReferencePositionToPosition(this.end);
        return (endPos > bstart) && (startPos < bend);
    }

    public modify(label: string, start: number, end: number, op?: ISequencedDocumentMessage, localSeq?: number) {
        const getRefType = (baseType: ReferenceType): ReferenceType => {
            let refType = baseType;
            if (op === undefined) {
                refType &= ~ReferenceType.SlideOnRemove;
                refType |= ReferenceType.StayOnRemove;
            }
            return refType;
        };

        let startRef = this.start;
        if (start !== undefined) {
<<<<<<< HEAD
            startRef = createPositionReference(
                this.client, start, getRefType(this.start.refType), op, undefined, localSeq,
            );
            startRef.addProperties(this.start.properties);
=======
            startRef = createPositionReference(this.client, start, getRefType(this.start.refType), op);
            if (this.start.properties) {
                startRef.addProperties(this.start.properties);
            }
>>>>>>> 3df08c30
        }

        let endRef = this.end;
        if (end !== undefined) {
<<<<<<< HEAD
            endRef = createPositionReference(
                this.client, end, getRefType(this.end.refType), op, undefined, localSeq,
            );
            endRef.addProperties(this.end.properties);
=======
            endRef = createPositionReference(this.client, end, getRefType(this.end.refType), op);
            if (this.end.properties) {
                endRef.addProperties(this.end.properties);
            }
>>>>>>> 3df08c30
        }

        const newInterval = new SequenceInterval(this.client, startRef, endRef, this.intervalType);
        if (this.properties) {
            newInterval.initializeProperties();
            this.propertyManager.copyTo(this.properties, newInterval.properties, newInterval.propertyManager);
        }
        return newInterval;
    }

    private initializeProperties(): void {
        if (!this.propertyManager) {
            this.propertyManager = new PropertiesManager();
        }
        if (!this.properties) {
            this.properties = createMap<any>();
        }
    }
}

function createPositionReferenceFromSegoff(
    client: Client,
    segoff: { segment: ISegment | undefined; offset: number | undefined; },
    refType: ReferenceType,
    op?: ISequencedDocumentMessage): LocalReferencePosition {
    if (segoff.segment) {
        const ref = client.createLocalReferencePosition(segoff.segment, segoff.offset, refType, undefined);
        return ref;
    }

    if (!op && !refTypeIncludesFlag(refType, ReferenceType.Transient)) {
        // reference to segment that dne locally
        throw new UsageError("Non-transient references need segment");
    }

    return createDetachedLocalReferencePosition(refType);
}

function createPositionReference(
    client: Client,
    pos: number,
    refType: ReferenceType,
    op?: ISequencedDocumentMessage,
    fromSnapshot?: boolean,
    localSeq?: number,
): LocalReferencePosition {
    let segoff;
    if (op) {
        assert((refType & ReferenceType.SlideOnRemove) !== 0, 0x2f5 /* op create references must be SlideOnRemove */);
        segoff = client.getContainingSegment(pos, op);
        segoff = client.getSlideToSegment(segoff);
    } else {
        assert((refType & ReferenceType.SlideOnRemove) === 0 || !!fromSnapshot,
            0x2f6 /* SlideOnRemove references must be op created */);
        segoff = client.getContainingSegment(pos, undefined, localSeq);
    }
    return createPositionReferenceFromSegoff(client, segoff, refType, op);
}

function createSequenceInterval(
    label: string,
    start: number,
    end: number,
    client: Client,
    intervalType: IntervalType,
    op?: ISequencedDocumentMessage,
    fromSnapshot?: boolean,
): SequenceInterval {
    let beginRefType = ReferenceType.RangeBegin;
    let endRefType = ReferenceType.RangeEnd;
    if (intervalType === IntervalType.Transient) {
        beginRefType = ReferenceType.Transient;
        endRefType = ReferenceType.Transient;
    } else {
        if (intervalType === IntervalType.Nest) {
            beginRefType = ReferenceType.NestBegin;
            endRefType = ReferenceType.NestEnd;
        }
        // All non-transient interval references must eventually be SlideOnRemove
        // To ensure eventual consistency, they must start as StayOnRemove when
        // pending (created locally and creation op is not acked)
        if (op || fromSnapshot) {
            beginRefType |= ReferenceType.SlideOnRemove;
            endRefType |= ReferenceType.SlideOnRemove;
        } else {
            beginRefType |= ReferenceType.StayOnRemove;
            endRefType |= ReferenceType.StayOnRemove;
        }
    }

    const startLref = createPositionReference(client, start, beginRefType, op, fromSnapshot);
    const endLref = createPositionReference(client, end, endRefType, op, fromSnapshot);
    const rangeProp = {
        [reservedRangeLabelsKey]: [label],
    };
    startLref.addProperties(rangeProp);
    endLref.addProperties(rangeProp);

    const ival = new SequenceInterval(
        client,
        startLref,
        endLref,
        intervalType,
        rangeProp,
    );
    return ival;
}

export function defaultIntervalConflictResolver(a: Interval, b: Interval) {
    a.addPropertySet(b.properties);
    return a;
}

export function createIntervalIndex(conflict?: IntervalConflictResolver<Interval>) {
    const helpers: IIntervalHelpers<Interval> = {
        compareEnds: compareIntervalEnds,
        create: createInterval,
    };
    const lc = new LocalIntervalCollection<Interval>(undefined as any as Client, "", helpers);
    if (conflict) {
        lc.addConflictResolver(conflict);
    } else {
        lc.addConflictResolver(defaultIntervalConflictResolver);
    }
    return lc;
}

export class LocalIntervalCollection<TInterval extends ISerializableInterval> {
    private readonly intervalTree = new IntervalTree<TInterval>();
    private readonly endIntervalTree: RedBlackTree<TInterval, TInterval>;
    private readonly intervalIdMap: Map<string, TInterval> = new Map();
    private conflictResolver: IntervalConflictResolver<TInterval> | undefined;
    private endConflictResolver: ConflictAction<TInterval, TInterval> | undefined;

    private static readonly legacyIdPrefix = "legacy";

    constructor(
        private readonly client: Client,
        private readonly label: string,
        private readonly helpers: IIntervalHelpers<TInterval>,
        /** Callback invoked each time one of the endpoints of an interval slides. */
        private readonly onPositionChange?: (interval: TInterval, previousInterval: TInterval) => void,
    ) {
        // eslint-disable-next-line @typescript-eslint/unbound-method
        this.endIntervalTree = new RedBlackTree<TInterval, TInterval>(helpers.compareEnds);
    }

    public addConflictResolver(conflictResolver: IntervalConflictResolver<TInterval>) {
        this.conflictResolver = conflictResolver;
        this.endConflictResolver =
            (key: TInterval, currentKey: TInterval) => {
                const ival = conflictResolver(key, currentKey);
                return {
                    data: ival,
                    key: ival,
                };
            };
    }

    public map(fn: (interval: TInterval) => void) {
        this.intervalTree.map(fn);
    }

    public createLegacyId(start: number, end: number): string {
        // Create a non-unique ID based on start and end to be used on intervals that come from legacy clients
        // without ID's.
        return `${LocalIntervalCollection.legacyIdPrefix}${start}-${end}`;
    }

    /**
     * Validates that a serialized interval has the ID property. Creates an ID
     * if one does not already exist
     *
     * @param serializedInterval - The interval to be checked
     * @returns The interval's existing or newly created id
     */
    public ensureSerializedId(serializedInterval: ISerializedInterval): string {
        let id: string | undefined = serializedInterval.properties?.[reservedIntervalIdKey];
        if (id === undefined) {
            // An interval came over the wire without an ID, so create a non-unique one based on start/end.
            // This will allow all clients to refer to this interval consistently.
            id = this.createLegacyId(serializedInterval.start, serializedInterval.end);
            const newProps = {
                [reservedIntervalIdKey]: id,
            };
            serializedInterval.properties = addProperties(serializedInterval.properties, newProps);
        }
        // Make the ID immutable for safety's sake.
        Object.defineProperty(serializedInterval.properties, reservedIntervalIdKey, {
            configurable: false,
            enumerable: true,
            writable: false,
        });

        return id;
    }

    public mapUntil(fn: (interval: TInterval) => boolean) {
        this.intervalTree.mapUntil(fn);
    }

    public gatherIterationResults(
        results: TInterval[],
        iteratesForward: boolean,
        start?: number,
        end?: number) {
        if (this.intervalTree.intervals.isEmpty()) {
            return;
        }

        if (start === undefined && end === undefined) {
            // No start/end provided. Gather the whole tree in the specified order.
            if (iteratesForward) {
                this.intervalTree.map((interval: TInterval) => {
                    results.push(interval);
                });
            } else {
                this.intervalTree.mapBackward((interval: TInterval) => {
                    results.push(interval);
                });
            }
        } else {
            const transientInterval: TInterval = this.helpers.create(
                "transient",
                start,
                end,
                this.client,
                IntervalType.Transient,
            );

            if (start === undefined) {
                // Only end position provided. Since the tree is not sorted by end position,
                // walk the whole tree in the specified order, gathering intervals that match the end.
                if (iteratesForward) {
                    this.intervalTree.map((interval: TInterval) => {
                        if (transientInterval.compareEnd(interval) === 0) {
                            results.push(interval);
                        }
                    });
                } else {
                    this.intervalTree.mapBackward((interval: TInterval) => {
                        if (transientInterval.compareEnd(interval) === 0) {
                            results.push(interval);
                        }
                    });
                }
            } else {
                // Start and (possibly) end provided. Walk the subtrees that may contain
                // this start position.
                const compareFn =
                    end === undefined ?
                        (node: IntervalNode<TInterval>) => {
                            return transientInterval.compareStart(node.key);
                        } :
                        (node: IntervalNode<TInterval>) => {
                            return transientInterval.compare(node.key);
                        };
                const continueLeftFn = (cmpResult: number) => cmpResult <= 0;
                const continueRightFn = (cmpResult: number) => cmpResult >= 0;
                const actionFn = (node: IntervalNode<TInterval>) => {
                    results.push(node.key);
                };

                if (iteratesForward) {
                    this.intervalTree.intervals.walkExactMatchesForward(
                        compareFn, actionFn, continueLeftFn, continueRightFn,
                    );
                } else {
                    this.intervalTree.intervals.walkExactMatchesBackward(
                        compareFn, actionFn, continueLeftFn, continueRightFn,
                    );
                }
            }
        }
    }

    public findOverlappingIntervals(startPosition: number, endPosition: number) {
        if (endPosition < startPosition || this.intervalTree.intervals.isEmpty()) {
            return [];
        }
        const transientInterval =
            this.helpers.create(
                "transient",
                startPosition,
                endPosition,
                this.client,
                IntervalType.Transient);

        const overlappingIntervalNodes = this.intervalTree.match(transientInterval);
        return overlappingIntervalNodes.map((node) => node.key);
    }

    public previousInterval(pos: number) {
        const transientInterval = this.helpers.create(
            "transient", pos, pos, this.client, IntervalType.Transient);
        const rbNode = this.endIntervalTree.floor(transientInterval);
        if (rbNode) {
            return rbNode.data;
        }
    }

    public nextInterval(pos: number) {
        const transientInterval = this.helpers.create(
            "transient", pos, pos, this.client, IntervalType.Transient);
        const rbNode = this.endIntervalTree.ceil(transientInterval);
        if (rbNode) {
            return rbNode.data;
        }
    }

    public removeInterval(startPosition: number, endPosition: number) {
        const transientInterval = this.helpers.create(
            "transient", startPosition, endPosition, this.client, IntervalType.Transient);
        this.intervalTree.remove(transientInterval);
        this.endIntervalTree.remove(transientInterval);
        return transientInterval;
    }

    private removeIntervalFromIndex(interval: TInterval) {
        this.intervalTree.removeExisting(interval);
        this.endIntervalTree.remove(interval);

        const id = interval.getIntervalId();

        assert(id !== undefined, 0x311 /* expected id to exist on interval */);

        this.intervalIdMap.delete(id);
    }

    public removeExistingInterval(interval: TInterval) {
        this.removeIntervalFromIndex(interval);
        this.removeIntervalListeners(interval);
    }

    public createInterval(
        start: number,
        end: number,
        intervalType: IntervalType,
        op?: ISequencedDocumentMessage): TInterval {
        return this.helpers.create(this.label, start, end, this.client, intervalType, op);
    }

    public addInterval(
        start: number,
        end: number,
        intervalType: IntervalType,
        props?: PropertySet,
        op?: ISequencedDocumentMessage) {
        const interval: TInterval = this.createInterval(start, end, intervalType, op);
        if (interval) {
            if (!interval.properties) {
                interval.properties = createMap<any>();
            }

            if (props) {
                interval.addProperties(props);
            }
            interval.properties[reservedIntervalIdKey] ??= uuid();
            this.add(interval);
        }
        return interval;
    }

    private linkEndpointsToInterval(interval: TInterval): void {
        if (interval instanceof SequenceInterval) {
            interval.start.addProperties({ interval });
            interval.end.addProperties({ interval });
        }
    }

    private addIntervalToIndex(interval: TInterval) {
        const id = interval.getIntervalId();
        assert(id !== undefined, 0x2c0 /* "ID must be created before adding interval to collection" */);
        // Make the ID immutable.
        Object.defineProperty(interval.properties, reservedIntervalIdKey, {
            configurable: false,
            enumerable: true,
            writable: false,
        });
        this.intervalTree.put(interval, this.conflictResolver);
        this.endIntervalTree.put(interval, interval, this.endConflictResolver);
        this.intervalIdMap.set(id, interval);
    }

    public add(interval: TInterval): void {
        this.linkEndpointsToInterval(interval);
        this.addIntervalToIndex(interval);
        this.addIntervalListeners(interval);
    }

    public getIntervalById(id: string) {
        return this.intervalIdMap.get(id);
    }

    public changeInterval(
        interval: TInterval,
<<<<<<< HEAD
        start: number,
        end: number,
        op?: ISequencedDocumentMessage,
        localSeq?: number,
    ) {
        const newInterval = interval.modify(this.label, start, end, op, localSeq) as TInterval | undefined;
=======
        start: number | undefined,
        end: number | undefined,
        op?: ISequencedDocumentMessage,
    ) {
        const newInterval = interval.modify(this.label, start, end, op) as TInterval | undefined;
>>>>>>> 3df08c30
        if (newInterval) {
            this.removeExistingInterval(interval);
            this.add(newInterval);
        }
        return newInterval;
    }

    public serialize(): ISerializedIntervalCollectionV2 {
        const intervals = this.intervalTree.intervals.keys();

        return {
            label: this.label,
            intervals: intervals.map((interval) => compressInterval(interval.serialize())),
            version: 2,
        };
    }

    private addIntervalListeners(interval: TInterval) {
        const cloneRef = (ref: LocalReferencePosition) => {
            const segment = ref.getSegment();
            if (segment === undefined) {
                // Cloning is unnecessary: refs which have slid off the string entirely
                // never get slid back on. Creation code for refs doesn't accept undefined segment
                // either, so this must be special-cased.
                return ref;
            }

            return this.client.createLocalReferencePosition(
                segment,
                ref.getOffset(),
                ReferenceType.Transient,
                ref.properties,
            );
        };
        if (interval instanceof SequenceInterval) {
            let previousInterval: TInterval & SequenceInterval | undefined;
            interval.addPositionChangeListeners(
                () => {
                    assert(!previousInterval, "Invalid interleaving of before/after slide");
                    previousInterval = interval.clone() as TInterval & SequenceInterval;
                    previousInterval.start = cloneRef(previousInterval.start);
                    previousInterval.end = cloneRef(previousInterval.end);
                    this.removeIntervalFromIndex(interval);
                },
                () => {
                    assert(previousInterval !== undefined, "Invalid interleaving of before/after slide");
                    this.addIntervalToIndex(interval);
                    this.onPositionChange?.(interval, previousInterval);
                    previousInterval = undefined;
                },
            );
        }
    }

    private removeIntervalListeners(interval: TInterval) {
        if (interval instanceof SequenceInterval) {
            interval.removePositionChangeListeners();
        }
    }
}

const compareSequenceIntervalEnds = (a: SequenceInterval, b: SequenceInterval): number =>
    compareReferencePositions(a.end, b.end);

class SequenceIntervalCollectionFactory
    implements IValueFactory<IntervalCollection<SequenceInterval>> {
    public load(
        emitter: IValueOpEmitter,
        raw: ISerializedInterval[] | ISerializedIntervalCollectionV2 = [],
    ): IntervalCollection<SequenceInterval> {
        const helpers: IIntervalHelpers<SequenceInterval> = {
            compareEnds: compareSequenceIntervalEnds,
            create: createSequenceInterval,
        };
        return new IntervalCollection<SequenceInterval>(helpers, true, emitter, raw);
    }

    public store(value: IntervalCollection<SequenceInterval>): ISerializedIntervalCollectionV2 {
        return value.serializeInternal();
    }
}

export class SequenceIntervalCollectionValueType
    implements IValueType<IntervalCollection<SequenceInterval>> {
    public static Name = "sharedStringIntervalCollection";

    public get name(): string {
        return SequenceIntervalCollectionValueType.Name;
    }

    public get factory(): IValueFactory<IntervalCollection<SequenceInterval>> {
        return SequenceIntervalCollectionValueType._factory;
    }

    public get ops(): Map<string, IValueOperation<IntervalCollection<SequenceInterval>>> {
        return SequenceIntervalCollectionValueType._ops;
    }

    private static readonly _factory: IValueFactory<IntervalCollection<SequenceInterval>> =
        new SequenceIntervalCollectionFactory();

    private static readonly _ops = makeOpsMap<SequenceInterval>();
}

const compareIntervalEnds = (a: Interval, b: Interval) => a.end - b.end;

function createInterval(label: string, start: number, end: number, client: Client): Interval {
    const rangeProp: PropertySet = {};

    if (label && label.length > 0) {
        rangeProp[reservedRangeLabelsKey] = [label];
    }

    return new Interval(start, end, rangeProp);
}

class IntervalCollectionFactory
    implements IValueFactory<IntervalCollection<Interval>> {
    public load(
        emitter: IValueOpEmitter,
        raw: ISerializedInterval[] | ISerializedIntervalCollectionV2 = [],
    ): IntervalCollection<Interval> {
        const helpers: IIntervalHelpers<Interval> = {
            compareEnds: compareIntervalEnds,
            create: createInterval,
        };
        const collection = new IntervalCollection<Interval>(helpers, false, emitter, raw);
        collection.attachGraph(undefined as any as Client, "");
        return collection;
    }

    public store(value: IntervalCollection<Interval>): ISerializedIntervalCollectionV2 {
        return value.serializeInternal();
    }
}

export class IntervalCollectionValueType
    implements IValueType<IntervalCollection<Interval>> {
    public static Name = "sharedIntervalCollection";

    public get name(): string {
        return IntervalCollectionValueType.Name;
    }

    public get factory(): IValueFactory<IntervalCollection<Interval>> {
        return IntervalCollectionValueType._factory;
    }

    public get ops(): Map<string, IValueOperation<IntervalCollection<Interval>>> {
        return IntervalCollectionValueType._ops;
    }

    private static readonly _factory: IValueFactory<IntervalCollection<Interval>> =
        new IntervalCollectionFactory();
    private static readonly _ops = makeOpsMap<Interval>();
}

function makeOpsMap<T extends ISerializableInterval>(): Map<string, IValueOperation<IntervalCollection<T>>> {
    const rebase = (
        collection: IntervalCollection<T>,
        op: IValueTypeOperationValue,
        localOpMetadata: IMapMessageLocalMetadata,
    ) => {
        const { localSeq } = localOpMetadata;
        const rebasedValue = collection.rebaseLocalInterval(op.opName, op.value, localSeq);
        const rebasedOp = { ...op, value: rebasedValue };
        return { rebasedOp, rebasedLocalOpMetadata: localOpMetadata };
    };

    return new Map<string, IValueOperation<IntervalCollection<T>>>(
        [[
            "add",
            {
                process: (collection, params, local, op) => {
<<<<<<< HEAD
                    // if params is undefined, the interval was deleted during
                    // rebasing
                    if (!params) {
                        return;
                    }
=======
                    assert(op !== undefined, "op should exist here");
>>>>>>> 3df08c30
                    collection.ackAdd(params, local, op);
                },
                rebase,
            },
        ],
        [
            "delete",
            {
                process: (collection, params, local, op) => {
                    assert(op !== undefined, "op should exist here");
                    collection.ackDelete(params, local, op);
                },
                rebase: (collection, op, localOpMetadata) => {
                    // Deletion of intervals is based on id, so requires no rebasing.
                    return { rebasedOp: op, rebasedLocalOpMetadata: localOpMetadata };
                },
            },
        ],
        [
            "change",
            {
                process: (collection, params, local, op) => {
<<<<<<< HEAD
                    // if params is undefined, the interval was deleted during
                    // rebasing
                    if (!params) {
                        return;
                    }
=======
                    assert(op !== undefined, "op should exist here");
>>>>>>> 3df08c30
                    collection.ackChange(params, local, op);
                },
                rebase,
            },
        ]]);
}

export type DeserializeCallback = (properties: PropertySet) => void;

export class IntervalCollectionIterator<TInterval extends ISerializableInterval>
    implements Iterator<TInterval> {
    private readonly results: TInterval[];
    private index: number;

    constructor(
        collection: IntervalCollection<TInterval>,
        iteratesForward: boolean = true,
        start?: number,
        end?: number) {
        this.results = [];
        this.index = 0;

        collection.gatherIterationResults(this.results, iteratesForward, start, end);
    }

    public next(): IteratorResult<TInterval> {
        if (this.index < this.results.length) {
            return {
                value: this.results[this.index++],
                done: false,
            };
        }

        return {
            value: undefined,
            done: true,
        };
    }
}

export interface IIntervalCollectionEvent<TInterval extends ISerializableInterval> extends IEvent {
    /**
     * This event is invoked whenever the endpoints of an interval may have changed.
     * This can happen on:
     * - local endpoint modification
     * - ack of a remote endpoint modification
     * - position change due to segment sliding (slides due to mergeTree segment deletion will always appear local)
     * The `interval` argument reflects the new values.
     * `previousInterval` contains transient `ReferencePosition`s at the same location as the interval's original
     * endpoints. These references should be used for position information only.
     * `local` reflects whether the change originated locally.
     * `op` is defined if and only if the server has acked this change.
     */
    (event: "changeInterval",
        listener: (
            interval: TInterval,
            previousInterval: TInterval,
            local: boolean,
            op: ISequencedDocumentMessage | undefined
        ) => void);
    /**
     * This event is invoked whenever an interval is added or removed from the collection.
     * `local` reflects whether the change originated locally.
     * `op` is defined if and only if the server has acked this change.
     */
    (event: "addInterval" | "deleteInterval",
        listener: (interval: TInterval, local: boolean, op: ISequencedDocumentMessage | undefined) => void);
    /**
     * This event is invoked whenever an interval's properties have changed.
     * `interval` reflects the state of the updated properties.
     * `propertyDeltas` is a map-like whose keys contain all values that were changed, and whose
     * values contain all previous values of the property set.
     * This object can be used directly in a call to `changeProperties` to revert the property change if desired.
     * `local` reflects whether the change originated locally.
     * `op` is defined if and only if the server has acked this change.
     */
    (event: "propertyChanged",
        listener: (
            interval: TInterval,
            propertyDeltas: PropertySet,
            local: boolean,
            op: ISequencedDocumentMessage | undefined
        ) => void);
}

export class IntervalCollection<TInterval extends ISerializableInterval>
    extends TypedEventEmitter<IIntervalCollectionEvent<TInterval>> {
    private savedSerializedIntervals?: ISerializedInterval[];
    private localCollection: LocalIntervalCollection<TInterval> | undefined;
    private onDeserialize: DeserializeCallback | undefined;
    private client: Client | undefined;
    private readonly pendingChangesStart: Map<string, ISerializedInterval[]> = new Map<string, ISerializedInterval[]>();
    private readonly pendingChangesEnd: Map<string, ISerializedInterval[]> = new Map<string, ISerializedInterval[]>();

    public get attached(): boolean {
        return !!this.localCollection;
    }

    /** @internal */
    constructor(
        private readonly helpers: IIntervalHelpers<TInterval>,
        private readonly requiresClient: boolean,
        private readonly emitter: IValueOpEmitter,
        serializedIntervals: ISerializedInterval[] | ISerializedIntervalCollectionV2,
    ) {
        super();

        if (Array.isArray(serializedIntervals)) {
            this.savedSerializedIntervals = serializedIntervals;
        } else {
            this.savedSerializedIntervals =
                serializedIntervals.intervals.map((i) => decompressInterval(i, serializedIntervals.label));
        }
    }

    public attachGraph(client: Client, label: string) {
        if (this.attached) {
            throw new LoggingError("Only supports one Sequence attach");
        }

        if ((client === undefined) && (this.requiresClient)) {
            throw new LoggingError("Client required for this collection");
        }

        // Instantiate the local interval collection based on the saved intervals
        this.client = client;
        this.localCollection = new LocalIntervalCollection<TInterval>(
            client,
            label,
            this.helpers,
            (interval, previousInterval) => this.emitChange(interval, previousInterval, true),
        );
        if (this.savedSerializedIntervals) {
            for (const serializedInterval of this.savedSerializedIntervals) {
                this.localCollection.ensureSerializedId(serializedInterval);
                const { start, end, intervalType, properties } = serializedInterval;
                const interval = this.helpers.create(
                    label,
                    start,
                    end,
                    client,
                    intervalType,
                    undefined,
                    true,
                );
                if (properties) {
                    interval.addProperties(properties);
                }
                this.localCollection.add(interval);
            }
        }
        this.savedSerializedIntervals = undefined;
    }

    /**
     * Gets the next local sequence number, modifying this client's collab window in doing so.
     */
    private getNextLocalSeq(): number {
        if (this.client) {
            return ++this.client.getCollabWindow().localSeq;
        }

        return 0;
    }

    private emitChange(
        interval: TInterval,
        previousInterval: TInterval,
        local: boolean,
        op?: ISequencedDocumentMessage,
    ): void {
        // Temporarily make references transient so that positional queries work (non-transient refs
        // on resolve to DetachedPosition on any segments that don't contain them). The original refType
        // is restored as single-endpoint changes re-use previous references.
        let startRefType: ReferenceType;
        let endRefType: ReferenceType;
        if (previousInterval instanceof SequenceInterval) {
            startRefType = previousInterval.start.refType;
            endRefType = previousInterval.end.refType;
            previousInterval.start.refType = ReferenceType.Transient;
            previousInterval.end.refType = ReferenceType.Transient;
            this.emit("changeInterval", interval, previousInterval, local, op);
            previousInterval.start.refType = startRefType;
            previousInterval.end.refType = endRefType;
        } else {
            this.emit("changeInterval", interval, previousInterval, local, op);
        }
    }

    public getIntervalById(id: string) {
        if (!this.localCollection) {
            throw new LoggingError("attach must be called before accessing intervals");
        }
        return this.localCollection.getIntervalById(id);
    }

    /**
     * Create a new interval and add it to the collection
     * @param start - interval start position
     * @param end - interval end position
     * @param intervalType - type of the interval. All intervals are SlideOnRemove. Intervals may not be Transient.
     * @param props - properties of the interval
     * @returns - the created interval
     */
    public add(
        start: number,
        end: number,
        intervalType: IntervalType,
        props?: PropertySet,
    ): TInterval {
        if (!this.localCollection) {
            throw new LoggingError("attach must be called prior to adding intervals");
        }
        if (intervalType & IntervalType.Transient) {
            throw new LoggingError("Can not add transient intervals");
        }

        const interval: TInterval = this.localCollection.addInterval(start, end, intervalType, props);

        if (interval) {
            const serializedInterval = {
                end,
                intervalType,
                properties: interval.properties,
                sequenceNumber: this.client?.getCurrentSeq() ?? 0,
                start,
            };
            // Local ops get submitted to the server. Remote ops have the deserializer run.
            this.emitter.emit("add", undefined, serializedInterval, { localSeq: this.getNextLocalSeq() });
        }

        this.emit("addInterval", interval, true, undefined);

        return interval;
    }

    private deleteExistingInterval(interval: TInterval, local: boolean, op?: ISequencedDocumentMessage) {
        if (!this.localCollection) {
            throw new LoggingError("Attach must be called before accessing intervals");
        }
        // The given interval is known to exist in the collection.
        this.localCollection.removeExistingInterval(interval);

        if (interval) {
            // Local ops get submitted to the server. Remote ops have the deserializer run.
            if (local) {
                this.emitter.emit(
                    "delete",
                    undefined,
                    interval.serialize(),
                    { localSeq: this.getNextLocalSeq() },
                );
            } else {
                if (this.onDeserialize) {
                    this.onDeserialize(interval);
                }
            }
        }

        this.emit("deleteInterval", interval, local, op);
    }

    public removeIntervalById(id: string) {
        if (!this.localCollection) {
            throw new LoggingError("Attach must be called before accessing intervals");
        }
        const interval = this.localCollection.getIntervalById(id);
        if (interval) {
            this.deleteExistingInterval(interval, true, undefined);
        }
        return interval;
    }

    public changeProperties(id: string, props: PropertySet) {
        if (!this.attached) {
            throw new LoggingError("Attach must be called before accessing intervals");
        }
        if (typeof (id) !== "string") {
            throw new LoggingError("Change API requires an ID that is a string");
        }
        if (!props) {
            throw new LoggingError("changeProperties should be called with a property set");
        }

        const interval = this.getIntervalById(id);
        if (interval) {
            // Pass Unassigned as the sequence number to indicate that this is a local op that is waiting for an ack.
            const deltaProps = interval.addProperties(props, true, UnassignedSequenceNumber);
            const serializedInterval: ISerializedInterval = interval.serialize();

            // Emit a change op that will only change properties. Add the ID to
            // the property bag provided by the caller.
            serializedInterval.start = undefined as any;
            serializedInterval.end = undefined as any;

            serializedInterval.properties = props;
            serializedInterval.properties[reservedIntervalIdKey] = interval.getIntervalId();
            this.emitter.emit("change", undefined, serializedInterval, { localSeq: this.getNextLocalSeq() });
            this.emit("propertyChanged", interval, deltaProps, true, undefined);
        }
    }

    public change(id: string, start?: number, end?: number): TInterval | undefined {
        if (!this.localCollection) {
            throw new LoggingError("Attach must be called before accessing intervals");
        }

        // Force id to be a string.
        if (typeof (id) !== "string") {
            throw new LoggingError("Change API requires an ID that is a string");
        }

        const interval = this.getIntervalById(id);
        if (interval) {
            const newInterval = this.localCollection.changeInterval(interval, start, end);
            if (!newInterval) {
                return undefined;
            }
            const serializedInterval: SerializedIntervalDelta = interval.serialize();
            serializedInterval.start = start;
            serializedInterval.end = end;
            // Emit a property bag containing only the ID, as we don't intend for this op to change any properties.
            serializedInterval.properties =
            {
                [reservedIntervalIdKey]: interval.getIntervalId(),
            };
            this.emitter.emit("change", undefined, serializedInterval, { localSeq: this.getNextLocalSeq() });
            this.addPendingChange(id, serializedInterval);
            this.emitChange(newInterval, interval, true);
            return newInterval;
        }
        // No interval to change
        return undefined;
    }

    private addPendingChange(id: string, serializedInterval: SerializedIntervalDelta) {
        if (serializedInterval.start !== undefined) {
            this.addPendingChangeHelper(id, this.pendingChangesStart, serializedInterval);
        }
        if (serializedInterval.end !== undefined) {
            this.addPendingChangeHelper(id, this.pendingChangesEnd, serializedInterval);
        }
    }

    private addPendingChangeHelper(
        id: string,
        pendingChanges: Map<string, SerializedIntervalDelta[]>,
        serializedInterval: SerializedIntervalDelta,
    ) {
        let entries: SerializedIntervalDelta[] | undefined = pendingChanges.get(id);
        if (!entries) {
            entries = [];
            pendingChanges.set(id, entries);
        }
        entries.push(serializedInterval);
    }

    private removePendingChange(serializedInterval: SerializedIntervalDelta) {
        // Change ops always have an ID.
        const id: string = serializedInterval.properties?.[reservedIntervalIdKey];
        if (serializedInterval.start !== undefined) {
            this.removePendingChangeHelper(id, this.pendingChangesStart, serializedInterval);
        }
        if (serializedInterval.end !== undefined) {
            this.removePendingChangeHelper(id, this.pendingChangesEnd, serializedInterval);
        }
    }

    private removePendingChangeHelper(
        id: string,
        pendingChanges: Map<string, SerializedIntervalDelta[]>,
        serializedInterval: SerializedIntervalDelta,
    ) {
        const entries = pendingChanges.get(id);
        if (entries) {
            const pendingChange = entries.shift();
            if (entries.length === 0) {
                pendingChanges.delete(id);
            }
            if (pendingChange?.start !== serializedInterval.start ||
                pendingChange?.end !== serializedInterval.end) {
                throw new LoggingError("Mismatch in pending changes");
            }
        }
    }

    private hasPendingChangeStart(id: string) {
        const entries = this.pendingChangesStart.get(id);
        return entries && entries.length !== 0;
    }

    private hasPendingChangeEnd(id: string) {
        const entries = this.pendingChangesEnd.get(id);
        return entries && entries.length !== 0;
    }

    /** @internal */
    public ackChange(serializedInterval: ISerializedInterval, local: boolean, op: ISequencedDocumentMessage) {
        if (!this.localCollection) {
            throw new LoggingError("Attach must be called before accessing intervals");
        }

        if (local) {
            // This is an ack from the server. Remove the pending change.
            this.removePendingChange(serializedInterval);
        }

        // Note that the ID is in the property bag only to allow us to find the interval.
        // This API cannot change the ID, and writing to the ID property will result in an exception. So we
        // strip it out of the properties here.
        const { [reservedIntervalIdKey]: id, ...newProps } = serializedInterval.properties ?? {};
        assert(id !== undefined, "id must exist on the interval");
        const interval: TInterval | undefined = this.getIntervalById(id);
        if (!interval) {
            // The interval has been removed locally; no-op.
            return;
        }

        if (local) {
            // Let the propertyManager prune its pending change-properties set.
            interval.propertyManager?.ackPendingProperties(
                {
                    type: MergeTreeDeltaType.ANNOTATE,
                    props: serializedInterval.properties ?? {},
                });

            this.ackInterval(interval, op);
        } else {
            // If there are pending changes with this ID, don't apply the remote start/end change, as the local ack
            // should be the winning change.
            let start: number | undefined;
            let end: number | undefined;
            // Track pending start/end independently of one another.
            if (!this.hasPendingChangeStart(id)) {
                start = serializedInterval.start;
            }
            if (!this.hasPendingChangeEnd(id)) {
                end = serializedInterval.end;
            }

            let newInterval = interval;
            if (start !== undefined || end !== undefined) {
                // If changeInterval gives us a new interval, work with that one. Otherwise keep working with
                // the one we originally found in the tree.
                newInterval = this.localCollection.changeInterval(interval, start, end, op) ?? interval;
            }
            const deltaProps = newInterval.addProperties(newProps, true, op.sequenceNumber);
            if (this.onDeserialize) {
                this.onDeserialize(newInterval);
            }

            if (newInterval !== interval) {
                this.emitChange(newInterval, interval, local, op);
            }

            const changedProperties = Object.keys(newProps).length > 0;
            if (changedProperties) {
                this.emit("propertyChanged", interval, deltaProps, local, op);
            }
        }
    }

    public addConflictResolver(conflictResolver: IntervalConflictResolver<TInterval>): void {
        if (!this.localCollection) {
            throw new LoggingError("attachSequence must be called");
        }
        this.localCollection.addConflictResolver(conflictResolver);
    }

    public attachDeserializer(onDeserialize: DeserializeCallback): void {
        // If no deserializer is specified can skip all processing work
        if (!onDeserialize) {
            return;
        }

        // Start by storing the callbacks so that any subsequent modifications make use of them
        this.onDeserialize = onDeserialize;

        // Trigger the async prepare work across all values in the collection
        this.localCollection?.map((interval) => {
            onDeserialize(interval);
        });
    }

    /**
     * @internal
     *
     * Returns new interval after rebasing. If undefined, the interval was
     * deleted as a result of rebasing. This can occur if the interval applies
     * to a range that no longer exists, and the interval was unable to slide.
     */
    public rebaseLocalInterval(
        opName: string,
        serializedInterval: SerializedIntervalDelta,
        localSeq: number,
    ): ISerializedInterval | undefined {
        if (!this.client) {
            // If there's no associated mergeTree client, the originally submitted op is still correct.
            return serializedInterval;
        }
        if (!this.attached) {
            throw new LoggingError("attachSequence must be called");
        }

        const { start, end, intervalType, properties, sequenceNumber } = serializedInterval;
        const startRebased = start === undefined ? undefined :
            this.client.rebasePosition(start, sequenceNumber, localSeq);
        const endRebased = end === undefined ? undefined :
            this.client.rebasePosition(end, sequenceNumber, localSeq);

        const intervalId = properties?.[reservedIntervalIdKey];
<<<<<<< HEAD
        const localInterval = this.localCollection.getIntervalById(intervalId);

        const rebased: ISerializedInterval = {
=======
        const rebased: SerializedIntervalDelta = {
>>>>>>> 3df08c30
            start: startRebased,
            end: endRebased,
            intervalType,
            sequenceNumber: this.client?.getCurrentSeq() ?? 0,
            properties,
        };

        if (opName === "change" && (this.hasPendingChangeStart(intervalId) || this.hasPendingChangeEnd(intervalId))) {
            this.removePendingChange(serializedInterval);
            this.addPendingChange(intervalId, rebased);
        }

        // if the interval slid off the string, rebase the op to be a noop and
        // delete the interval
        if (startRebased === DetachedReferencePosition || endRebased === DetachedReferencePosition) {
            if (localInterval) {
                this.localCollection.removeExistingInterval(localInterval);
            }
            return undefined;
        }

        if (!localInterval) {
            return rebased;
        }

        // we know we must be using `SequenceInterval` because `this.client` exists
        assert(
            localInterval instanceof SequenceInterval,
            "localInterval must be `SequenceInterval` when used with client",
        );

        const startSegment = this.getSlideToSegment(localInterval.start);
        const endSegment = this.getSlideToSegment(localInterval.end);

        // we need to slide because the reference has been removed
        if (startSegment || endSegment) {
            const newStart =
                startSegment && this.client.getPosition(startSegment.segment, localSeq) + startSegment.offset;
            const newEnd =
                endSegment && this.client.getPosition(endSegment.segment, localSeq) + endSegment.offset;

            this.localCollection.changeInterval(localInterval, newStart, newEnd, undefined, localSeq);
        }

        return rebased;
    }

    private getSlideToSegment(lref: LocalReferencePosition) {
        if (!this.client) {
            throw new LoggingError("client does not exist");
        }
        const segoff = { segment: lref.getSegment(), offset: lref.getOffset() };
        const newSegoff = this.client.getSlideToSegment(segoff);
        const value: { segment: ISegment | undefined; offset: number | undefined; } | undefined
            = (segoff.segment === newSegoff.segment && segoff.offset === newSegoff.offset) ? undefined : newSegoff;
        return value;
    }

    private setSlideOnRemove(lref: LocalReferencePosition) {
        let refType = lref.refType;
        refType = refType & ~ReferenceType.StayOnRemove;
        refType = refType | ReferenceType.SlideOnRemove;
        lref.refType = refType;
    }

    private ackInterval(interval: TInterval, op: ISequencedDocumentMessage) {
        // Only SequenceIntervals need potential sliding
        if (!(interval instanceof SequenceInterval)) {
            return;
        }

        if (!refTypeIncludesFlag(interval.start, ReferenceType.StayOnRemove) &&
            !refTypeIncludesFlag(interval.end, ReferenceType.StayOnRemove)) {
            return;
        }

        const newStart = this.getSlideToSegment(interval.start);
        const newEnd = this.getSlideToSegment(interval.end);

        const id = interval.properties[reservedIntervalIdKey];
        const hasPendingStartChange = this.hasPendingChangeStart(id);
        const hasPendingEndChange = this.hasPendingChangeEnd(id);

        if (!hasPendingStartChange) {
            this.setSlideOnRemove(interval.start);
        }

        if (!hasPendingEndChange) {
            this.setSlideOnRemove(interval.end);
        }

        const needsStartUpdate = newStart !== undefined && !hasPendingStartChange;
        const needsEndUpdate = newEnd !== undefined && !hasPendingEndChange;

        if (needsStartUpdate || needsEndUpdate) {
            if (!this.localCollection) {
                throw new LoggingError("Attach must be called before accessing intervals");
            }

            // `interval`'s endpoints will get modified in-place, so clone it prior to doing so for event emission.
            const oldInterval = interval.clone();

            // In this case, where we change the start or end of an interval,
            // it is necessary to remove and re-add the interval listeners.
            // This ensures that the correct listeners are added to the LocalReferencePosition.
            this.localCollection.removeExistingInterval(interval);
            if (!this.client) {
                throw new LoggingError("client does not exist");
            }

            if (needsStartUpdate) {
                const props = interval.start.properties;
                this.client.removeLocalReferencePosition(interval.start);
                interval.start = createPositionReferenceFromSegoff(this.client, newStart, interval.start.refType, op);
                if (props) {
                    interval.start.addProperties(props);
                }
            }
            if (needsEndUpdate) {
                const props = interval.end.properties;
                this.client.removeLocalReferencePosition(interval.end);
                interval.end = createPositionReferenceFromSegoff(this.client, newEnd, interval.end.refType, op);
                if (props) {
                    interval.end.addProperties(props);
                }
            }
            this.localCollection.add(interval);
            this.emitChange(interval, oldInterval as TInterval, true, op);
        }
    }

    /** @internal */
    public ackAdd(
        serializedInterval: ISerializedInterval,
        local: boolean,
        op: ISequencedDocumentMessage) {
        if (local) {
            const id: string = serializedInterval.properties?.[reservedIntervalIdKey];
            const localInterval = this.getIntervalById(id);
            if (localInterval) {
                this.ackInterval(localInterval, op);
            }
            return;
        }

        if (!this.localCollection) {
            throw new LoggingError("attachSequence must be called");
        }

        this.localCollection.ensureSerializedId(serializedInterval);

        const interval: TInterval = this.localCollection.addInterval(
            serializedInterval.start,
            serializedInterval.end,
            serializedInterval.intervalType,
            serializedInterval.properties,
            op);

        if (interval) {
            if (this.onDeserialize) {
                this.onDeserialize(interval);
            }
        }

        this.emit("addInterval", interval, local, op);

        return interval;
    }

    /** @internal */
    public ackDelete(
        serializedInterval: ISerializedInterval,
        local: boolean,
        op: ISequencedDocumentMessage): void {
        if (local) {
            // Local ops were applied when the message was created and there's no "pending delete"
            // state to bookkeep: remote operation application takes into account possibility of
            // locally deleted interval whenever a lookup happens.
            return;
        }

        if (!this.localCollection) {
            throw new LoggingError("attach must be called prior to deleting intervals");
        }

        const id = this.localCollection.ensureSerializedId(serializedInterval);
        const interval = this.localCollection.getIntervalById(id);
        if (interval) {
            this.deleteExistingInterval(interval, local, op);
        }
    }

    /**
     * @internal
     */
    public serializeInternal(): ISerializedIntervalCollectionV2 {
        if (!this.localCollection) {
            throw new LoggingError("attachSequence must be called");
        }

        return this.localCollection.serialize();
    }

    public [Symbol.iterator](): IntervalCollectionIterator<TInterval> {
        const iterator = new IntervalCollectionIterator<TInterval>(this);
        return iterator;
    }

    public CreateForwardIteratorWithStartPosition(startPosition: number): IntervalCollectionIterator<TInterval> {
        const iterator = new IntervalCollectionIterator<TInterval>(this, true, startPosition);
        return iterator;
    }

    public CreateBackwardIteratorWithStartPosition(startPosition: number): IntervalCollectionIterator<TInterval> {
        const iterator = new IntervalCollectionIterator<TInterval>(this, false, startPosition);
        return iterator;
    }

    public CreateForwardIteratorWithEndPosition(endPosition: number): IntervalCollectionIterator<TInterval> {
        const iterator = new IntervalCollectionIterator<TInterval>(this, true, undefined, endPosition);
        return iterator;
    }

    public CreateBackwardIteratorWithEndPosition(endPosition: number): IntervalCollectionIterator<TInterval> {
        const iterator = new IntervalCollectionIterator<TInterval>(this, false, undefined, endPosition);
        return iterator;
    }

    public gatherIterationResults(
        results: TInterval[],
        iteratesForward: boolean,
        start?: number,
        end?: number) {
        if (!this.localCollection) {
            return;
        }

        this.localCollection.gatherIterationResults(results, iteratesForward, start, end);
    }

    public findOverlappingIntervals(startPosition: number, endPosition: number): TInterval[] {
        if (!this.localCollection) {
            throw new LoggingError("attachSequence must be called");
        }

        return this.localCollection.findOverlappingIntervals(startPosition, endPosition);
    }

    public map(fn: (interval: TInterval) => void) {
        if (!this.localCollection) {
            throw new LoggingError("attachSequence must be called");
        }

        this.localCollection.map(fn);
    }

    public previousInterval(pos: number): TInterval | undefined {
        if (!this.localCollection) {
            throw new LoggingError("attachSequence must be called");
        }

        return this.localCollection.previousInterval(pos);
    }

    public nextInterval(pos: number): TInterval | undefined {
        if (!this.localCollection) {
            throw new LoggingError("attachSequence must be called");
        }

        return this.localCollection.nextInterval(pos);
    }
}

/**
 * Information that identifies an interval within a `Sequence`.
 */
export interface IntervalLocator {
    /**
     * Label for the collection the interval is a part of
     */
    label: string;
    /**
     * Interval within that collection
     */
    interval: SequenceInterval;
}

/**
 * Returns an object that can be used to find the interval a given LocalReferencePosition belongs to.
 * @returns undefined if the reference position is not the endpoint of any interval (e.g. it was created
 * on the merge tree directly by app code), otherwise an {@link IntervalLocator} for the interval this
 * endpoint is a part of.
 */
export function intervalLocatorFromEndpoint(potentialEndpoint: LocalReferencePosition): IntervalLocator | undefined {
    const {
        interval,
        [reservedRangeLabelsKey]: collectionNameArray,
    } = potentialEndpoint.properties ?? {};
    return (interval && collectionNameArray?.length === 1) ? { label: collectionNameArray[0], interval } : undefined;
}<|MERGE_RESOLUTION|>--- conflicted
+++ resolved
@@ -441,32 +441,22 @@
 
         let startRef = this.start;
         if (start !== undefined) {
-<<<<<<< HEAD
             startRef = createPositionReference(
                 this.client, start, getRefType(this.start.refType), op, undefined, localSeq,
             );
-            startRef.addProperties(this.start.properties);
-=======
-            startRef = createPositionReference(this.client, start, getRefType(this.start.refType), op);
             if (this.start.properties) {
                 startRef.addProperties(this.start.properties);
             }
->>>>>>> 3df08c30
         }
 
         let endRef = this.end;
         if (end !== undefined) {
-<<<<<<< HEAD
             endRef = createPositionReference(
                 this.client, end, getRefType(this.end.refType), op, undefined, localSeq,
             );
-            endRef.addProperties(this.end.properties);
-=======
-            endRef = createPositionReference(this.client, end, getRefType(this.end.refType), op);
             if (this.end.properties) {
                 endRef.addProperties(this.end.properties);
             }
->>>>>>> 3df08c30
         }
 
         const newInterval = new SequenceInterval(this.client, startRef, endRef, this.intervalType);
@@ -863,20 +853,12 @@
 
     public changeInterval(
         interval: TInterval,
-<<<<<<< HEAD
-        start: number,
-        end: number,
+        start: number | undefined,
+        end: number | undefined,
         op?: ISequencedDocumentMessage,
         localSeq?: number,
     ) {
         const newInterval = interval.modify(this.label, start, end, op, localSeq) as TInterval | undefined;
-=======
-        start: number | undefined,
-        end: number | undefined,
-        op?: ISequencedDocumentMessage,
-    ) {
-        const newInterval = interval.modify(this.label, start, end, op) as TInterval | undefined;
->>>>>>> 3df08c30
         if (newInterval) {
             this.removeExistingInterval(interval);
             this.add(newInterval);
@@ -1051,15 +1033,12 @@
             "add",
             {
                 process: (collection, params, local, op) => {
-<<<<<<< HEAD
                     // if params is undefined, the interval was deleted during
                     // rebasing
                     if (!params) {
                         return;
                     }
-=======
                     assert(op !== undefined, "op should exist here");
->>>>>>> 3df08c30
                     collection.ackAdd(params, local, op);
                 },
                 rebase,
@@ -1082,15 +1061,12 @@
             "change",
             {
                 process: (collection, params, local, op) => {
-<<<<<<< HEAD
                     // if params is undefined, the interval was deleted during
                     // rebasing
                     if (!params) {
                         return;
                     }
-=======
                     assert(op !== undefined, "op should exist here");
->>>>>>> 3df08c30
                     collection.ackChange(params, local, op);
                 },
                 rebase,
@@ -1586,7 +1562,7 @@
         opName: string,
         serializedInterval: SerializedIntervalDelta,
         localSeq: number,
-    ): ISerializedInterval | undefined {
+    ): SerializedIntervalDelta | undefined {
         if (!this.client) {
             // If there's no associated mergeTree client, the originally submitted op is still correct.
             return serializedInterval;
@@ -1602,13 +1578,9 @@
             this.client.rebasePosition(end, sequenceNumber, localSeq);
 
         const intervalId = properties?.[reservedIntervalIdKey];
-<<<<<<< HEAD
-        const localInterval = this.localCollection.getIntervalById(intervalId);
-
-        const rebased: ISerializedInterval = {
-=======
+        const localInterval = this.localCollection?.getIntervalById(intervalId);
+
         const rebased: SerializedIntervalDelta = {
->>>>>>> 3df08c30
             start: startRebased,
             end: endRebased,
             intervalType,
@@ -1625,7 +1597,7 @@
         // delete the interval
         if (startRebased === DetachedReferencePosition || endRebased === DetachedReferencePosition) {
             if (localInterval) {
-                this.localCollection.removeExistingInterval(localInterval);
+                this.localCollection?.removeExistingInterval(localInterval);
             }
             return undefined;
         }
@@ -1646,11 +1618,11 @@
         // we need to slide because the reference has been removed
         if (startSegment || endSegment) {
             const newStart =
-                startSegment && this.client.getPosition(startSegment.segment, localSeq) + startSegment.offset;
+                startSegment && this.client.getPosition(startSegment.segment, localSeq) + (startSegment.offset ?? 0);
             const newEnd =
-                endSegment && this.client.getPosition(endSegment.segment, localSeq) + endSegment.offset;
-
-            this.localCollection.changeInterval(localInterval, newStart, newEnd, undefined, localSeq);
+                endSegment && this.client.getPosition(endSegment.segment, localSeq) + (endSegment.offset ?? 0);
+
+            this.localCollection?.changeInterval(localInterval, newStart, newEnd, undefined, localSeq);
         }
 
         return rebased;
