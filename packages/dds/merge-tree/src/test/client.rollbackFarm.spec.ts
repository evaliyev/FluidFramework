--- conflicted
+++ resolved
@@ -24,13 +24,8 @@
 ];
 
 const defaultOptions = {
-<<<<<<< HEAD
     minLength: { min: 1, max: 32 },
     opsPerRollbackRange: { min: 1, max: 32 },
-=======
-    minLength: { min: 1, max: 16 /* 32 */ },
-    opsPerRollbackRange: { min: 1, max: 8 /* 32 */ }, // Bug AB1809: fail to insert in rollback client after many ops
->>>>>>> 8b3ad904
     rounds: 10,
     opsPerRound: 10,
     operations: allOperations,
