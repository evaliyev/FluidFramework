/*!
 * Copyright (c) Microsoft Corporation and contributors. All rights reserved.
 * Licensed under the MIT License.
 */

/* eslint-disable @typescript-eslint/no-non-null-assertion */

import { assert } from "@fluidframework/core-utils";
import { AttributionKey } from "@fluidframework/runtime-definitions";
import { IAttributionCollection } from "./attributionCollection";
import { LocalClientId, UnassignedSequenceNumber, UniversalSequenceNumber } from "./constants";
import { LocalReferenceCollection } from "./localReference";
import { ISegmentLeaf } from "./mergeTree";
import { IMergeTreeDeltaOpArgs } from "./mergeTreeDeltaCallback";
import { TrackingGroupCollection } from "./mergeTreeTracking";
import { IJSONSegment, IMarkerDef, MergeTreeDeltaType, ReferenceType } from "./ops";
import { computeHierarchicalOrdinal } from "./ordinal";
import { PartialSequenceLengths } from "./partialLengths";
import { clone, createMap, MapLike, PropertySet } from "./properties";
import { refTypeIncludesFlag, ReferencePosition, refGetTileLabels } from "./referencePositions";
import { SegmentGroupCollection } from "./segmentGroupCollection";
import { PropertiesManager, PropertiesRollback } from "./segmentPropertiesManager";

/**
 * Common properties for a node in a merge tree.
 * @internal
 */
export interface IMergeNodeCommon {
	/**
	 * The index of this node in its parent's list of children.
	 */
	index: number;
	/**
	 * A string that can be used for comparing the location of this node to other `MergeNode`s in the same tree.
	 * `a.ordinal < b.ordinal` if and only if `a` comes before `b` in a pre-order traversal of the tree.
	 */
	ordinal: string;
	isLeaf(): this is ISegment;
}

export type IMergeLeaf = ISegment & { parent?: IMergeBlock };
export type IMergeNode = IMergeBlock | IMergeLeaf;
/**
 * Internal (i.e. non-leaf) node in a merge tree.
 * @internal
 */
export interface IMergeBlock extends IMergeNodeCommon {
	parent?: IMergeBlock;

	needsScour?: boolean;
	/**
	 * Number of direct children of this node
	 */
	childCount: number;
	/**
	 * Array of child nodes.
	 *
	 * @remarks To avoid reallocation, this is always initialized to have maximum length as deemed by
	 * the merge tree's branching factor. Use `childCount` to determine how many children this node actually has.
	 */
	children: IMergeNode[];
	/**
	 * Supports querying the total length of all descendants of this IMergeBlock from the perspective of any
	 * (clientId, seq) within the collab window.
	 *
	 * @remarks This is only optional for implementation reasons (internal nodes can be created/moved without
	 * immediately initializing the partial lengths). Aside from mid-update on tree operations, these lengths
	 * objects are always defined.
	 */
	partialLengths?: PartialSequenceLengths;
	/**
	 * The length of the contents of the node.
	 */
	cachedLength: number | undefined;
	hierBlock(): IHierBlock | undefined;
	assignChild(child: IMergeNode, index: number, updateOrdinal?: boolean): void;
	setOrdinal(child: IMergeNode, index: number): void;
}

/**
 * @internal
 */
export interface IHierBlock extends IMergeBlock {
	rightmostTiles: MapLike<ReferencePosition>;
	leftmostTiles: MapLike<ReferencePosition>;
}

/**
 * Contains removal information associated to an {@link ISegment}.
 * @internal
 */
export interface IRemovalInfo {
	/**
	 * Local seq at which this segment was removed, if the removal is yet-to-be acked.
	 */
	localRemovedSeq?: number;
	/**
	 * Seq at which this segment was removed.
	 */
	removedSeq: number;
	/**
	 * List of client IDs that have removed this segment.
	 * The client that actually removed the segment (i.e. whose removal op was sequenced first) is stored as the first
	 * client in this list. Other clients in the list have all issued concurrent ops to remove the segment.
	 * @remarks When this list has length \> 1, this is referred to as the "overlapping remove" case.
	 */
	removedClientIds: number[];
}

/**
<<<<<<< HEAD
=======
 * @deprecated This functionality was not meant to be exported and will be removed in a future release
>>>>>>> 39ac6d5a
 * @internal
 */
export function toRemovalInfo(maybe: Partial<IRemovalInfo> | undefined): IRemovalInfo | undefined {
	if (maybe?.removedClientIds !== undefined && maybe?.removedSeq !== undefined) {
		return maybe as IRemovalInfo;
	}
	assert(
		maybe?.removedClientIds === undefined && maybe?.removedSeq === undefined,
		0x2bf /* "both removedClientIds and removedSeq should be set or not set" */,
	);
}

/**
 * Tracks information about when and where this segment was moved to.
 *
 * Note that merge-tree does not currently support moving and only supports
 * obliterate. The fields below include "move" in their names to avoid renaming
 * in the future, when moves _are_ supported.
 */
export interface IMoveInfo {
	/**
	 * Local seq at which this segment was moved if the move is yet-to-be
	 * acked.
	 */
	localMovedSeq?: number;

	/**
	 * The first seq at which this segment was moved.
	 */
	movedSeq: number;

	/**
	 * All seqs at which this segment was moved. In the case of overlapping,
	 * concurrent moves this array will contain multiple seqs.
	 *
	 * The seq at  `movedSeqs[i]` corresponds to the client id at `movedClientIds[i]`.
	 *
	 * The first element corresponds to the seq of the first move
	 */
	movedSeqs: number[];

	/**
	 * A reference to the inserted destination segment corresponding to this
	 * segment's move.
	 *
	 * If undefined, the move was an obliterate.
	 *
	 * Currently this field is unused, as we only support obliterate operations
	 */
	moveDst?: ReferencePosition;

	/**
	 * List of client IDs that have moved this segment.
	 *
	 * The client that actually moved the segment (i.e. whose move op was sequenced
	 * first) is stored as the first client in this list. Other clients in the
	 * list have all issued concurrent ops to move the segment.
	 */
	movedClientIds: number[];

	/**
	 * If this segment was inserted into a concurrently moved range and
	 * the move op was sequenced before the insertion op. In this case,
	 * the segment is visible only to the inserting client
	 *
	 * `wasMovedOnInsert` only applies for acked obliterates. That is, if
	 * a segment inserted by a remote client is moved on insertion by a local
	 * and unacked obliterate, we do not consider it as having been moved
	 * on insert
	 *
	 * If a segment is moved on insertion, its length is only ever visible to
	 * the client that inserted the segment. This is relevant in partial length
	 * calculations
	 */
	wasMovedOnInsert: boolean;
}

export function toMoveInfo(maybe: Partial<IMoveInfo> | undefined): IMoveInfo | undefined {
	if (maybe?.movedClientIds !== undefined && maybe?.movedSeq !== undefined) {
		return maybe as IMoveInfo;
	}
	assert(
		maybe?.movedClientIds === undefined &&
			maybe?.movedSeq === undefined &&
			maybe?.movedSeqs === undefined &&
			maybe?.wasMovedOnInsert === undefined,
		"movedClientIds, movedSeq, wasMovedOnInsert, and movedSeqs should all be either set or not set",
	);
}

/**
 * A segment representing a portion of the merge tree.
 * Segments are leaf nodes of the merge tree and contain data.
 * @internal
 */
export interface ISegment extends IMergeNodeCommon, Partial<IRemovalInfo>, Partial<IMoveInfo> {
	readonly type: string;
	readonly segmentGroups: SegmentGroupCollection;
	readonly trackingCollection: TrackingGroupCollection;
	/**
	 * Whether or not this segment is a special segment denoting the start or
	 * end of the tree
	 *
	 * Endpoint segments are imaginary segments positioned immediately before or
	 * after the tree. These segments cannot be referenced by regular operations
	 * and exist primarily as a bucket for local references to slide onto during
	 * deletion of regular segments.
	 */
	readonly endpointType?: "start" | "end";

	/**
	 * The length of the contents of the node.
	 */
	cachedLength: number;
	/**
	 * Stores attribution keys associated with offsets of this segment.
	 * This data is only persisted if MergeTree's `attributions.track` flag is set to true.
	 * Pending segments (i.e. ones that only exist locally and haven't been acked by the server) also have
	 * `attribution === undefined` until ack.
	 *
	 * Keys can be used opaquely with an IAttributor or a container runtime that provides attribution.
	 * @remarks There are plans to make the shape of the data stored extensible in a couple ways:
	 *
	 * 1. Injection of custom attribution information associated with the segment (ex: copy-paste of
	 * content but keeping the old attribution information).
	 *
	 * 2. Storage of multiple "channels" of information (ex: track property changes separately from insertion,
	 * or only attribute certain property modifications, etc.)
	 */
	attribution?: IAttributionCollection<AttributionKey>;

	/**
	 * Manages pending local state for properties on this segment.
	 */
	propertyManager?: PropertiesManager;
	/**
	 * Local seq at which this segment was inserted. If this is defined, `seq` will be UnassignedSequenceNumber.
	 * Once the segment is acked, this field is cleared.
	 */
	localSeq?: number;
	/**
	 * Local seq at which this segment was removed. If this is defined, `removedSeq` will initially be set to
	 * UnassignedSequenceNumber. However, if another client concurrently removes the same segment, `removedSeq`
	 * will be updated to the seq at which that client removed this segment.
	 *
	 * Like `localSeq`, this field is cleared once the local removal of the segment is acked.
	 */
	localRemovedSeq?: number;
	/**
	 * Seq at which this segment was inserted.
	 * If undefined, it is assumed the segment was inserted prior to the collab window's minimum sequence number.
	 */
	seq?: number;
	/**
	 * Short clientId for the client that inserted this segment.
	 */
	clientId: number;
	/**
	 * Local references added to this segment.
	 */
	localRefs?: LocalReferenceCollection;
	/**
	 * Properties that have been added to this segment via annotation.
	 */
	properties?: PropertySet;

	/**
	 * Add properties to this segment via annotation.
	 *
	 * @remarks This function should not be called directly. Properties should
	 * be added through the `annotateRange` functions.
	 */
	addProperties(
		newProps: PropertySet,
		seq?: number,
		collaborating?: boolean,
		rollback?: PropertiesRollback,
	): PropertySet;
	clone(): ISegment;
	canAppend(segment: ISegment): boolean;
	append(segment: ISegment): void;
	splitAt(pos: number): ISegment | undefined;
	toJSONObject(): any;
	/**
	 * Acks the current segment against the segment group, op, and merge tree.
	 *
	 * @param segmentGroup - Pending segment group associated with this op.
	 * @param opArgs - Information about the op that was acked
	 * @returns `true` if the op modifies the segment, otherwise `false`.
	 * The only current false case is overlapping remove, where a segment is removed
	 * by a previously sequenced operation before the current operation is acked.
	 * @throws - error if the segment state doesn't match segment group or op.
	 * E.g. if the segment group is not first in the pending queue, or
	 * an inserted segment does not have unassigned sequence number.
	 *
	 * @internal
	 */
	ack(segmentGroup: SegmentGroup, opArgs: IMergeTreeDeltaOpArgs): boolean;
}

<<<<<<< HEAD
=======
/**
 * @deprecated This functionality was not meant to be exported and will be removed in a future release
 * @internal
 */
export interface IMarkerModifiedAction {
	// eslint-disable-next-line @typescript-eslint/prefer-function-type
	(marker: Marker): void;
}

/**
 * @internal
 */
>>>>>>> 39ac6d5a
export interface ISegmentAction<TClientData> {
	// eslint-disable-next-line @typescript-eslint/prefer-function-type
	(
		segment: ISegment,
		pos: number,
		refSeq: number,
		clientId: number,
		start: number,
		end: number,
		accum: TClientData,
	): boolean;
}
/**
 * @internal
 */
export interface ISegmentChanges {
	next?: ISegment;
	replaceCurrent?: ISegment;
}
/**
 * @internal
 */
export interface BlockAction<TClientData> {
	// eslint-disable-next-line @typescript-eslint/prefer-function-type
	(
		block: IMergeBlock,
		pos: number,
		refSeq: number,
		clientId: number,
		start: number | undefined,
		end: number | undefined,
		accum: TClientData,
	): boolean;
}

/**
 * @internal
 */
export interface NodeAction<TClientData> {
	// eslint-disable-next-line @typescript-eslint/prefer-function-type
	(
		node: IMergeNode,
		pos: number,
		refSeq: number,
		clientId: number,
		start: number | undefined,
		end: number | undefined,
		clientData: TClientData,
	): boolean;
}

/**
 * @internal
 */
export interface InsertContext {
	candidateSegment?: ISegment;
	leaf: (segment: ISegment | undefined, pos: number, ic: InsertContext) => ISegmentChanges;
	continuePredicate?: (continueFromBlock: IMergeBlock) => boolean;
}

/**
 * @internal
 */
export interface SegmentActions<TClientData> {
	leaf?: ISegmentAction<TClientData>;
	shift?: NodeAction<TClientData>;
	contains?: NodeAction<TClientData>;
	pre?: BlockAction<TClientData>;
	post?: BlockAction<TClientData>;
}

/**
 * @internal
 */
<<<<<<< HEAD
=======
export interface SearchResult {
	text: string;
	pos: number;
}

/**
 * @deprecated This functionality was not meant to be exported and will be removed in a future release
 * @internal
 */
>>>>>>> 39ac6d5a
export interface SegmentGroup {
	segments: ISegmentLeaf[];
	previousProps?: PropertySet[];
	localSeq?: number;
	refSeq: number;
}

/**
 * @internal
 */
export class MergeNode implements IMergeNodeCommon {
	index: number = 0;
	ordinal: string = "";
	cachedLength: number = 0;

	isLeaf(): this is ISegment {
		return false;
	}
}

/**
 * Note that the actual branching factor of the MergeTree is `MaxNodesInBlock - 1`.  This is because
 * the MergeTree always inserts first, then checks for overflow and splits if the child count equals
 * `MaxNodesInBlock`.  (i.e., `MaxNodesInBlock` contains 1 extra slot for temporary storage to
 * facilitate splits.)
 * @internal
 */
export const MaxNodesInBlock = 8;
/**
 * @internal
 */
export class MergeBlock extends MergeNode implements IMergeBlock {
	parent?: IMergeBlock;
	public children: IMergeNode[];
	public constructor(public childCount: number) {
		super();
		this.children = new Array<IMergeNode>(MaxNodesInBlock);
	}

	public hierBlock(): IHierBlock | undefined {
		return undefined;
	}

	public setOrdinal(child: IMergeNode, index: number) {
		const childCount = this.childCount;
		assert(
			childCount >= 1 && childCount <= MaxNodesInBlock,
			0x040 /* "Child count is not within [1,8] range!" */,
		);
		child.ordinal = computeHierarchicalOrdinal(
			MaxNodesInBlock,
			childCount,
			this.ordinal,
			index === 0 ? undefined : this.children[index - 1]?.ordinal,
		);
	}

	public assignChild(child: IMergeNode, index: number, updateOrdinal = true) {
		child.parent = this;
		child.index = index;
		if (updateOrdinal) {
			this.setOrdinal(child, index);
		}
		this.children[index] = child;
	}
}

export function seqLTE(seq: number, minOrRefSeq: number) {
	return seq !== UnassignedSequenceNumber && seq <= minOrRefSeq;
}

/**
 * @internal
 */
export abstract class BaseSegment extends MergeNode implements ISegment {
	public clientId: number = LocalClientId;
	public seq: number = UniversalSequenceNumber;
	public removedSeq?: number;
	public removedClientIds?: number[];
	public movedSeq?: number;
	public movedSeqs?: number[];
	public movedClientIds?: number[];
	public wasMovedOnInsert?: boolean | undefined;
	public readonly segmentGroups: SegmentGroupCollection = new SegmentGroupCollection(this);
	public readonly trackingCollection: TrackingGroupCollection = new TrackingGroupCollection(this);
	/***/
	public attribution?: IAttributionCollection<AttributionKey>;
	public propertyManager?: PropertiesManager;
	public properties?: PropertySet;
	public localRefs?: LocalReferenceCollection;
	public abstract readonly type: string;
	public localSeq?: number;
	public localRemovedSeq?: number;
	public localMovedSeq?: number;

	public addProperties(
		newProps: PropertySet,
		seq?: number,
		collaborating?: boolean,
		rollback: PropertiesRollback = PropertiesRollback.None,
	) {
		this.propertyManager ??= new PropertiesManager();
		this.properties ??= createMap<any>();
		return this.propertyManager.addProperties(
			this.properties,
			newProps,
			seq,
			collaborating,
			rollback,
		);
	}

	public hasProperty(key: string): boolean {
		return !!this.properties && this.properties[key] !== undefined;
	}

	public isLeaf(): this is ISegment {
		return true;
	}

	protected cloneInto(b: ISegment) {
		b.clientId = this.clientId;
		// TODO: deep clone properties
		b.properties = clone(this.properties);
		b.removedClientIds = this.removedClientIds?.slice();
		// TODO: copy removed client overlap and branch removal info
		b.removedSeq = this.removedSeq;
		b.movedClientIds = this.movedClientIds?.slice();
		b.movedSeq = this.movedSeq;
		b.movedSeqs = this.movedSeqs;
		b.wasMovedOnInsert = this.wasMovedOnInsert;
		b.seq = this.seq;
		b.attribution = this.attribution?.clone();
	}

	public canAppend(segment: ISegment): boolean {
		return false;
	}

	protected addSerializedProps(jseg: IJSONSegment) {
		if (this.properties) {
			jseg.props = this.properties;
		}
	}

	public abstract toJSONObject(): any;

	/**
	 * @internal
	 */
	public ack(segmentGroup: SegmentGroup, opArgs: IMergeTreeDeltaOpArgs): boolean {
		const currentSegmentGroup = this.segmentGroups.dequeue();
		assert(
			currentSegmentGroup === segmentGroup,
			0x043 /* "On ack, unexpected segmentGroup!" */,
		);
		switch (opArgs.op.type) {
			case MergeTreeDeltaType.ANNOTATE:
				assert(
					!!this.propertyManager,
					0x044 /* "On annotate ack, missing segment property manager!" */,
				);
				this.propertyManager.ackPendingProperties(opArgs.op);
				return true;

			case MergeTreeDeltaType.INSERT:
				assert(
					this.seq === UnassignedSequenceNumber,
					0x045 /* "On insert, seq number already assigned!" */,
				);
				this.seq = opArgs.sequencedMessage!.sequenceNumber;
				this.localSeq = undefined;
				return true;

			case MergeTreeDeltaType.REMOVE:
				const removalInfo: IRemovalInfo | undefined = toRemovalInfo(this);
				assert(
					removalInfo !== undefined,
					0x046 /* "On remove ack, missing removal info!" */,
				);
				this.localRemovedSeq = undefined;
				if (removalInfo.removedSeq === UnassignedSequenceNumber) {
					removalInfo.removedSeq = opArgs.sequencedMessage!.sequenceNumber;
					return true;
				}
				return false;

			case MergeTreeDeltaType.OBLITERATE:
				const moveInfo: IMoveInfo | undefined = toMoveInfo(this);
				assert(moveInfo !== undefined, "On obliterate ack, missing move info!");
				this.localMovedSeq = undefined;
				const seqIdx = moveInfo.movedSeqs.indexOf(UnassignedSequenceNumber);
				assert(seqIdx !== -1, "expected movedSeqs to contain unacked seq");
				moveInfo.movedSeqs[seqIdx] = opArgs.sequencedMessage!.sequenceNumber;

				if (moveInfo.movedSeq === UnassignedSequenceNumber) {
					moveInfo.movedSeq = opArgs.sequencedMessage!.sequenceNumber;
					return true;
				}

				return false;

			default:
				throw new Error(`${opArgs.op.type} is in unrecognized operation type`);
		}
	}

	public splitAt(pos: number): ISegment | undefined {
		if (pos <= 0) {
			return undefined;
		}

		const leafSegment: IMergeLeaf | undefined = this.createSplitSegmentAt(pos);

		if (!leafSegment) {
			return undefined;
		}

		this.copyPropertiesTo(leafSegment);
		// eslint-disable-next-line @typescript-eslint/no-this-alias
		const thisAsMergeSegment: IMergeLeaf = this;
		leafSegment.parent = thisAsMergeSegment.parent;

		// Give the leaf a temporary yet valid ordinal.
		// when this segment is put in the tree, it will get its real ordinal,
		// but this ordinal meets all the necessary invariants for now.
		leafSegment.ordinal = this.ordinal + String.fromCharCode(0);

		leafSegment.removedClientIds = this.removedClientIds?.slice();
		leafSegment.removedSeq = this.removedSeq;
		leafSegment.localRemovedSeq = this.localRemovedSeq;
		leafSegment.seq = this.seq;
		leafSegment.localSeq = this.localSeq;
		leafSegment.clientId = this.clientId;
		leafSegment.movedClientIds = this.movedClientIds?.slice();
		leafSegment.movedSeq = this.movedSeq;
		leafSegment.movedSeqs = this.movedSeqs?.slice();
		leafSegment.localMovedSeq = this.localMovedSeq;
		leafSegment.wasMovedOnInsert = this.wasMovedOnInsert;
		this.segmentGroups.copyTo(leafSegment);
		this.trackingCollection.copyTo(leafSegment);
		if (this.localRefs) {
			this.localRefs.split(pos, leafSegment);
		}
		if (this.attribution) {
			leafSegment.attribution = this.attribution.splitAt(pos);
		}

		return leafSegment;
	}

	private copyPropertiesTo(other: ISegment) {
		if (this.propertyManager) {
			if (this.properties) {
				other.propertyManager = new PropertiesManager();
				other.properties = this.propertyManager.copyTo(
					this.properties,
					other.properties,
					other.propertyManager,
				);
			}
		}
	}

	public abstract clone(): ISegment;

	public append(other: ISegment): void {
		// Note: Must call 'appendLocalRefs' before modifying this segment's length as
		//       'this.cachedLength' is used to adjust the offsets of the local refs.
		LocalReferenceCollection.append(this, other);
		if (this.attribution) {
			assert(
				other.attribution !== undefined,
				0x4bd /* attribution should be set on appendee */,
			);
			this.attribution.append(other.attribution);
		} else {
			assert(
				other.attribution === undefined,
				0x4be /* attribution should not be set on appendee */,
			);
		}

		this.cachedLength ??= 0;
		this.cachedLength += other.cachedLength;
	}

	protected abstract createSplitSegmentAt(pos: number): BaseSegment | undefined;
}

/**
<<<<<<< HEAD
 * The special-cased property key that tracks the id of a {@link Marker}.
 *
 * @remarks In general, marker ids should be accessed using the inherent method
 * {@link Marker.getId}. Marker ids should not be updated after creation.
=======
 * @internal
>>>>>>> 39ac6d5a
 */
export const reservedMarkerIdKey = "markerId";
/**
 * @internal
 */
export const reservedMarkerSimpleTypeKey = "markerSimpleType";

/**
 * @internal
 */
export interface IJSONMarkerSegment extends IJSONSegment {
	marker: IMarkerDef;
}

/**
<<<<<<< HEAD
 * Markers are a special kind of segment that do not hold any content.
 *
 * Markers with a reference type of {@link ReferenceType.Tile} support spatially
 * accelerated queries for finding the next marker to the left or right of it in
 * sub-linear time. This is useful, for example, in the case of jumping from the
 * start of a paragraph to the end, assuming a paragraph is bound by markers at
 * the start and end.
 */
export class Marker extends BaseSegment implements ReferencePosition, ISegment {
=======
 * @internal
 */
export class Marker extends BaseSegment implements ReferencePosition {
>>>>>>> 39ac6d5a
	public static readonly type = "Marker";
	public static is(segment: ISegment): segment is Marker {
		return segment.type === Marker.type;
	}
	public readonly type = Marker.type;

	public static make(refType: ReferenceType, props?: PropertySet) {
		const marker = new Marker(refType);
		if (props) {
			marker.addProperties(props);
		}
		return marker;
	}

	constructor(public refType: ReferenceType) {
		super();
		this.cachedLength = 1;
	}

	toJSONObject() {
		const obj: IJSONMarkerSegment = { marker: { refType: this.refType } };
		super.addSerializedProps(obj);
		return obj;
	}

	static fromJSONObject(spec: any) {
		if (spec && typeof spec === "object" && "marker" in spec) {
			return Marker.make(spec.marker.refType, spec.props as PropertySet);
		}
		return undefined;
	}

	clone() {
		const b = Marker.make(this.refType, this.properties);
		this.cloneInto(b);
		return b;
	}

	getSegment() {
		return this;
	}

	getOffset() {
		return 0;
	}

	getProperties() {
		return this.properties;
	}

	getId(): string | undefined {
		return this.properties?.[reservedMarkerIdKey] as string;
	}

	toString() {
		return `M${this.getId()}`;
	}

	protected createSplitSegmentAt(pos: number) {
		return undefined;
	}

	canAppend(segment: ISegment): boolean {
		return false;
	}

	append() {
		throw new Error("Can not append to marker");
	}
}

/**
<<<<<<< HEAD
=======
 * @deprecated This functionality was not meant to be exported and will be removed in a future release
>>>>>>> 39ac6d5a
 * @internal
 */
export class CollaborationWindow {
	clientId = LocalClientId;
	collaborating = false;
	// Lowest-numbered segment in window; no client can reference a state before this one
	minSeq = 0;
	// Highest-numbered segment in window and current
	// reference segment for this client
	currentSeq = 0;

	localSeq = 0;

	loadFrom(a: CollaborationWindow) {
		this.clientId = a.clientId;
		this.collaborating = a.collaborating;
		this.minSeq = a.minSeq;
		this.currentSeq = a.currentSeq;
	}
}

<<<<<<< HEAD
export const compareNumbers = (a: number, b: number) => a - b;

export const compareStrings = (a: string, b: string) => a.localeCompare(b);

=======
/**
 * @deprecated This functionality was not meant to be exported and will be removed in a future release
 * @internal
 */
export const compareNumbers = (a: number, b: number) => a - b;

/**
 * @deprecated This functionality was not meant to be exported and will be removed in a future release
 * @internal
 */
export const compareStrings = (a: string, b: string) => a.localeCompare(b);

const indentStrings = ["", " ", "  "];
/**
 * @deprecated This functionality is deprecated and will be removed in a future release.
 * @internal
 */
export function internedSpaces(n: number) {
	if (indentStrings[n] === undefined) {
		indentStrings[n] = "";
		for (let i = 0; i < n; i++) {
			indentStrings[n] += " ";
		}
	}
	return indentStrings[n];
}

/**
 * @deprecated This functionality was not meant to be exported and will be removed in a future release
 * @internal
 */
export interface IConsensusInfo {
	marker: Marker;
	callback: (m: Marker) => void;
}

/**
 * @deprecated This functionality was not meant to be exported and will be removed in a future release
 * @internal
 */
export interface SegmentAccumulator {
	segments: ISegment[];
}
>>>>>>> 39ac6d5a
/**
 * Get a human-readable string for a given {@link Marker}.
 *
 * @remarks This function is intended for debugging only. The exact format of
 * this string should not be relied upon between versions.
 */
<<<<<<< HEAD
=======
export interface MinListener {
	minRequired: number;
	onMinGE(minSeq: number): void;
}

/**
 * @internal
 */
>>>>>>> 39ac6d5a
export function debugMarkerToString(marker: Marker): string {
	let bbuf = "";
	if (refTypeIncludesFlag(marker, ReferenceType.Tile)) {
		bbuf += "Tile";
	}
	let lbuf = "";
	const id = marker.getId();
	if (id) {
		bbuf += ` (${id}) `;
	}
	const tileLabels = refGetTileLabels(marker);
	if (tileLabels) {
		lbuf += "tile -- ";
		for (let i = 0, len = tileLabels.length; i < len; i++) {
			const tileLabel = tileLabels[i];
			if (i > 0) {
				lbuf += "; ";
			}
			lbuf += tileLabel;
		}
	}

	let pbuf = "";
	if (marker.properties) {
		pbuf += JSON.stringify(marker.properties, (key, value) => {
			// Avoid circular reference when stringifying makers containing handles.
			// (Substitute a debug string instead.)
			const handle = !!value && value.IFluidHandle;

			// eslint-disable-next-line @typescript-eslint/no-unsafe-return
			return handle ? `#Handle(${handle.routeContext.path}/${handle.path})` : value;
		});
	}
	return `M ${bbuf}: ${lbuf} ${pbuf}`;
}<|MERGE_RESOLUTION|>--- conflicted
+++ resolved
@@ -16,6 +16,7 @@
 import { IJSONSegment, IMarkerDef, MergeTreeDeltaType, ReferenceType } from "./ops";
 import { computeHierarchicalOrdinal } from "./ordinal";
 import { PartialSequenceLengths } from "./partialLengths";
+// eslint-disable-next-line import/no-deprecated
 import { clone, createMap, MapLike, PropertySet } from "./properties";
 import { refTypeIncludesFlag, ReferencePosition, refGetTileLabels } from "./referencePositions";
 import { SegmentGroupCollection } from "./segmentGroupCollection";
@@ -108,10 +109,6 @@
 }
 
 /**
-<<<<<<< HEAD
-=======
- * @deprecated This functionality was not meant to be exported and will be removed in a future release
->>>>>>> 39ac6d5a
  * @internal
  */
 export function toRemovalInfo(maybe: Partial<IRemovalInfo> | undefined): IRemovalInfo | undefined {
@@ -130,6 +127,7 @@
  * Note that merge-tree does not currently support moving and only supports
  * obliterate. The fields below include "move" in their names to avoid renaming
  * in the future, when moves _are_ supported.
+ * @internal
  */
 export interface IMoveInfo {
 	/**
@@ -306,16 +304,11 @@
 	 * @throws - error if the segment state doesn't match segment group or op.
 	 * E.g. if the segment group is not first in the pending queue, or
 	 * an inserted segment does not have unassigned sequence number.
-	 *
-	 * @internal
 	 */
 	ack(segmentGroup: SegmentGroup, opArgs: IMergeTreeDeltaOpArgs): boolean;
 }
 
-<<<<<<< HEAD
-=======
-/**
- * @deprecated This functionality was not meant to be exported and will be removed in a future release
+/**
  * @internal
  */
 export interface IMarkerModifiedAction {
@@ -326,7 +319,6 @@
 /**
  * @internal
  */
->>>>>>> 39ac6d5a
 export interface ISegmentAction<TClientData> {
 	// eslint-disable-next-line @typescript-eslint/prefer-function-type
 	(
@@ -401,18 +393,6 @@
 /**
  * @internal
  */
-<<<<<<< HEAD
-=======
-export interface SearchResult {
-	text: string;
-	pos: number;
-}
-
-/**
- * @deprecated This functionality was not meant to be exported and will be removed in a future release
- * @internal
- */
->>>>>>> 39ac6d5a
 export interface SegmentGroup {
 	segments: ISegmentLeaf[];
 	previousProps?: PropertySet[];
@@ -515,6 +495,7 @@
 		rollback: PropertiesRollback = PropertiesRollback.None,
 	) {
 		this.propertyManager ??= new PropertiesManager();
+		// eslint-disable-next-line import/no-deprecated
 		this.properties ??= createMap<any>();
 		return this.propertyManager.addProperties(
 			this.properties,
@@ -536,6 +517,7 @@
 	protected cloneInto(b: ISegment) {
 		b.clientId = this.clientId;
 		// TODO: deep clone properties
+		// eslint-disable-next-line import/no-deprecated
 		b.properties = clone(this.properties);
 		b.removedClientIds = this.removedClientIds?.slice();
 		// TODO: copy removed client overlap and branch removal info
@@ -560,9 +542,7 @@
 
 	public abstract toJSONObject(): any;
 
-	/**
-	 * @internal
-	 */
+	/***/
 	public ack(segmentGroup: SegmentGroup, opArgs: IMergeTreeDeltaOpArgs): boolean {
 		const currentSegmentGroup = this.segmentGroups.dequeue();
 		assert(
@@ -704,14 +684,11 @@
 }
 
 /**
-<<<<<<< HEAD
  * The special-cased property key that tracks the id of a {@link Marker}.
  *
  * @remarks In general, marker ids should be accessed using the inherent method
  * {@link Marker.getId}. Marker ids should not be updated after creation.
-=======
- * @internal
->>>>>>> 39ac6d5a
+ * @internal
  */
 export const reservedMarkerIdKey = "markerId";
 /**
@@ -727,7 +704,6 @@
 }
 
 /**
-<<<<<<< HEAD
  * Markers are a special kind of segment that do not hold any content.
  *
  * Markers with a reference type of {@link ReferenceType.Tile} support spatially
@@ -735,13 +711,10 @@
  * sub-linear time. This is useful, for example, in the case of jumping from the
  * start of a paragraph to the end, assuming a paragraph is bound by markers at
  * the start and end.
+ *
+ * @internal
  */
 export class Marker extends BaseSegment implements ReferencePosition, ISegment {
-=======
- * @internal
- */
-export class Marker extends BaseSegment implements ReferencePosition {
->>>>>>> 39ac6d5a
 	public static readonly type = "Marker";
 	public static is(segment: ISegment): segment is Marker {
 		return segment.type === Marker.type;
@@ -814,10 +787,6 @@
 }
 
 /**
-<<<<<<< HEAD
-=======
- * @deprecated This functionality was not meant to be exported and will be removed in a future release
->>>>>>> 39ac6d5a
  * @internal
  */
 export class CollaborationWindow {
@@ -839,73 +808,23 @@
 	}
 }
 
-<<<<<<< HEAD
+/**
+ * @internal
+ */
 export const compareNumbers = (a: number, b: number) => a - b;
 
+/**
+ * @internal
+ */
 export const compareStrings = (a: string, b: string) => a.localeCompare(b);
 
-=======
-/**
- * @deprecated This functionality was not meant to be exported and will be removed in a future release
- * @internal
- */
-export const compareNumbers = (a: number, b: number) => a - b;
-
-/**
- * @deprecated This functionality was not meant to be exported and will be removed in a future release
- * @internal
- */
-export const compareStrings = (a: string, b: string) => a.localeCompare(b);
-
-const indentStrings = ["", " ", "  "];
-/**
- * @deprecated This functionality is deprecated and will be removed in a future release.
- * @internal
- */
-export function internedSpaces(n: number) {
-	if (indentStrings[n] === undefined) {
-		indentStrings[n] = "";
-		for (let i = 0; i < n; i++) {
-			indentStrings[n] += " ";
-		}
-	}
-	return indentStrings[n];
-}
-
-/**
- * @deprecated This functionality was not meant to be exported and will be removed in a future release
- * @internal
- */
-export interface IConsensusInfo {
-	marker: Marker;
-	callback: (m: Marker) => void;
-}
-
-/**
- * @deprecated This functionality was not meant to be exported and will be removed in a future release
- * @internal
- */
-export interface SegmentAccumulator {
-	segments: ISegment[];
-}
->>>>>>> 39ac6d5a
 /**
  * Get a human-readable string for a given {@link Marker}.
  *
  * @remarks This function is intended for debugging only. The exact format of
  * this string should not be relied upon between versions.
- */
-<<<<<<< HEAD
-=======
-export interface MinListener {
-	minRequired: number;
-	onMinGE(minSeq: number): void;
-}
-
-/**
- * @internal
- */
->>>>>>> 39ac6d5a
+ * @internal
+ */
 export function debugMarkerToString(marker: Marker): string {
 	let bbuf = "";
 	if (refTypeIncludesFlag(marker, ReferenceType.Tile)) {
