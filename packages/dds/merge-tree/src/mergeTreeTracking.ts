/*!
 * Copyright (c) Microsoft Corporation and contributors. All rights reserved.
 * Licensed under the MIT License.
 */

import { LocalReferencePosition } from "./localReference";
import { ISegment } from "./mergeTreeNodes";
import { SortedSegmentSet } from "./sortedSegmentSet";

/**
 * @internal
 */
export type Trackable = ISegment | LocalReferencePosition;

/**
 * @internal
 */
export interface ITrackingGroup {
	tracked: readonly Trackable[];
	size: number;
	has(trackable: Trackable): boolean;
	link(trackable: Trackable): void;
	unlink(trackable: Trackable): boolean;
}

/**
 * @internal
 */
export class TrackingGroup implements ITrackingGroup {
	private readonly trackedSet: SortedSegmentSet<Trackable>;

	constructor() {
		this.trackedSet = new SortedSegmentSet<Trackable>();
	}

	public get tracked(): readonly Trackable[] {
		return this.trackedSet.items;
	}

	public get size(): number {
		return this.trackedSet.size;
	}

	public has(trackable: Trackable): boolean {
		return this.trackedSet.has(trackable);
	}

	public link(trackable: Trackable): void {
		if (!this.trackedSet.has(trackable)) {
			this.trackedSet.addOrUpdate(trackable);
			trackable.trackingCollection.link(this);
		}
	}

	public unlink(trackable: Trackable): boolean {
		if (this.trackedSet.remove(trackable)) {
			trackable.trackingCollection.unlink(this);
			return true;
		}
		return false;
	}
}

/**
 * Tracking group backed by an unordered set. Lookup, insertion, and deletion are O(1)
 */
export class UnorderedTrackingGroup implements ITrackingGroup {
	private readonly trackedSet: Set<Trackable>;

	constructor() {
		this.trackedSet = new Set<Trackable>();
	}

	public get tracked(): readonly Trackable[] {
		return Array.from(this.trackedSet);
	}

	public get size(): number {
		return this.trackedSet.size;
	}

	public has(trackable: Trackable): boolean {
		return this.trackedSet.has(trackable);
	}

	public link(trackable: Trackable): void {
		if (!this.trackedSet.has(trackable)) {
			this.trackedSet.add(trackable);
			trackable.trackingCollection.link(this);
		}
	}

	public unlink(trackable: Trackable): boolean {
		if (this.trackedSet.delete(trackable)) {
			trackable.trackingCollection.unlink(this);
			return true;
		}
		return false;
	}
}

/**
<<<<<<< HEAD
 * A collection of {@link ITrackingGroup}.
=======
 * @internal
>>>>>>> 39ac6d5a
 */
export class TrackingGroupCollection {
	private readonly _trackingGroups: Set<ITrackingGroup>;

	public get trackingGroups(): Set<TrackingGroup> {
		// Cast here is necessary to avoid a breaking change to
		// `TrackingGroupCollection`. Ideally we could just return
		// `Set<ITrackingGroup>`
		return this._trackingGroups as Set<TrackingGroup>;
	}

	constructor(private readonly trackable: Trackable) {
		this._trackingGroups = new Set<ITrackingGroup>();
	}

	public link(trackingGroup: ITrackingGroup): void {
		if (trackingGroup) {
			if (!this._trackingGroups.has(trackingGroup)) {
				this._trackingGroups.add(trackingGroup);
			}

			if (!trackingGroup.has(this.trackable)) {
				trackingGroup.link(this.trackable);
			}
		}
	}

	public unlink(trackingGroup: ITrackingGroup): boolean {
		if (this._trackingGroups.has(trackingGroup)) {
			if (trackingGroup.has(this.trackable)) {
				trackingGroup.unlink(this.trackable);
			}
			this._trackingGroups.delete(trackingGroup);
			return true;
		}

		return false;
	}

	public copyTo(trackable: Trackable): void {
		this._trackingGroups.forEach((sg) => {
			trackable.trackingCollection.link(sg);
		});
	}

	public get empty(): boolean {
		return this._trackingGroups.size === 0;
	}

	public matches(trackingCollection: TrackingGroupCollection): boolean {
		if (
			!trackingCollection ||
			this._trackingGroups.size !== trackingCollection._trackingGroups.size
		) {
			return false;
		}
		for (const tg of this._trackingGroups.values()) {
			if (!trackingCollection._trackingGroups.has(tg)) {
				return false;
			}
		}
		return true;
	}
}<|MERGE_RESOLUTION|>--- conflicted
+++ resolved
@@ -5,6 +5,7 @@
 
 import { LocalReferencePosition } from "./localReference";
 import { ISegment } from "./mergeTreeNodes";
+// eslint-disable-next-line import/no-deprecated
 import { SortedSegmentSet } from "./sortedSegmentSet";
 
 /**
@@ -27,9 +28,11 @@
  * @internal
  */
 export class TrackingGroup implements ITrackingGroup {
+	// eslint-disable-next-line import/no-deprecated
 	private readonly trackedSet: SortedSegmentSet<Trackable>;
 
 	constructor() {
+		// eslint-disable-next-line import/no-deprecated
 		this.trackedSet = new SortedSegmentSet<Trackable>();
 	}
 
@@ -100,11 +103,8 @@
 }
 
 /**
-<<<<<<< HEAD
  * A collection of {@link ITrackingGroup}.
-=======
  * @internal
->>>>>>> 39ac6d5a
  */
 export class TrackingGroupCollection {
 	private readonly _trackingGroups: Set<ITrackingGroup>;
