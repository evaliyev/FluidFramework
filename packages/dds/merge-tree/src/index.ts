--- conflicted
+++ resolved
@@ -11,12 +11,7 @@
 	SequenceOffsets,
 } from "./attributionCollection";
 export { createInsertOnlyAttributionPolicy } from "./attributionPolicy";
-<<<<<<< HEAD
-export { Client } from "./client";
-=======
-export { IIntegerRange } from "./base";
 export { Client, IClientEvents } from "./client";
->>>>>>> 39ac6d5a
 export {
 	ConflictAction,
 	Dictionary,
