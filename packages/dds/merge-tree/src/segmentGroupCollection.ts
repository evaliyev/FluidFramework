/*!
 * Copyright (c) Microsoft Corporation and contributors. All rights reserved.
 * Licensed under the MIT License.
 */

import { List, walkList } from "./collections";
import { ISegment, SegmentGroup } from "./mergeTreeNodes";

export class SegmentGroupCollection {
    private readonly segmentGroups: List<SegmentGroup>;

    constructor(private readonly segment: ISegment) {
        this.segmentGroups = new List<SegmentGroup>();
    }

    public get size() {
        return this.segmentGroups.length;
    }

    public get empty() {
        return this.segmentGroups.empty;
    }

    public enqueue(segmentGroup: SegmentGroup) {
        this.segmentGroups.push(segmentGroup);
        segmentGroup.segments.push(this.segment);
    }

    public dequeue(): SegmentGroup | undefined {
        return this.segmentGroups.shift()?.data;
    }

    public pop?(): SegmentGroup | undefined {
        return this.segmentGroups.pop ? this.segmentGroups.pop()?.data : undefined;
    }

    /**
     * @deprecated - method is unused and will be removed.
     */
    public clear() {
        while (!this.segmentGroups.empty) {
            this.segmentGroups.remove(this.segmentGroups.first);
        }
    }

    public copyTo(segment: ISegment) {
<<<<<<< HEAD
        this.segmentGroups.walk((sg) => segment.segmentGroups.enqueueOnCopy(sg, this.segment));
    }

    private enqueueOnCopy(segmentGroup: SegmentGroup, sourceSegment: ISegment) {
        this.enqueue(segmentGroup);
        if (segmentGroup.previousProps) {
            // duplicate the previousProps for this segment
            const index = segmentGroup.segments.indexOf(sourceSegment);
            if (index !== -1) {
                segmentGroup.previousProps.push(segmentGroup.previousProps[index]);
            }
        }
=======
        walkList(
            this.segmentGroups,
            (sg) => segment.segmentGroups.enqueue(sg.data),
        );
>>>>>>> a0dfb47e
    }
}<|MERGE_RESOLUTION|>--- conflicted
+++ resolved
@@ -3,7 +3,7 @@
  * Licensed under the MIT License.
  */
 
-import { List, walkList } from "./collections";
+import { List } from "./collections";
 import { ISegment, SegmentGroup } from "./mergeTreeNodes";
 
 export class SegmentGroupCollection {
@@ -44,7 +44,6 @@
     }
 
     public copyTo(segment: ISegment) {
-<<<<<<< HEAD
         this.segmentGroups.walk((sg) => segment.segmentGroups.enqueueOnCopy(sg, this.segment));
     }
 
@@ -57,11 +56,5 @@
                 segmentGroup.previousProps.push(segmentGroup.previousProps[index]);
             }
         }
-=======
-        walkList(
-            this.segmentGroups,
-            (sg) => segment.segmentGroups.enqueue(sg.data),
-        );
->>>>>>> a0dfb47e
     }
 }