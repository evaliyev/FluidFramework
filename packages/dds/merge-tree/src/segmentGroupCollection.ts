/*!
 * Copyright (c) Microsoft Corporation and contributors. All rights reserved.
 * Licensed under the MIT License.
 */

<<<<<<< HEAD
import { DoublyLinkedList, walkList } from "./collections";
=======
/* eslint-disable import/no-deprecated */

import { List, walkList } from "./collections";
>>>>>>> b762798c
import { ISegment, SegmentGroup } from "./mergeTreeNodes";

export class SegmentGroupCollection {
	private readonly segmentGroups: DoublyLinkedList<SegmentGroup>;

	constructor(private readonly segment: ISegment) {
		this.segmentGroups = new DoublyLinkedList<SegmentGroup>();
	}

	public get size() {
		return this.segmentGroups.length;
	}

	public get empty() {
		return this.segmentGroups.empty;
	}

	/**
	 * @deprecated This functionality was not meant to be exported and will be removed in a future release
	 */
	public enqueue(segmentGroup: SegmentGroup) {
		this.segmentGroups.push(segmentGroup);
		segmentGroup.segments.push(this.segment);
	}

	/**
	 * @deprecated This functionality was not meant to be exported and will be removed in a future release
	 */
	public dequeue(): SegmentGroup | undefined {
		return this.segmentGroups.shift()?.data;
	}

	/**
	 * @deprecated This functionality was not meant to be exported and will be removed in a future release
	 */
	public pop?(): SegmentGroup | undefined {
		return this.segmentGroups.pop ? this.segmentGroups.pop()?.data : undefined;
	}

	public copyTo(segment: ISegment) {
		walkList(this.segmentGroups, (sg) =>
			segment.segmentGroups.enqueueOnCopy(sg.data, this.segment),
		);
	}

	private enqueueOnCopy(segmentGroup: SegmentGroup, sourceSegment: ISegment) {
		this.enqueue(segmentGroup);
		if (segmentGroup.previousProps) {
			// duplicate the previousProps for this segment
			const index = segmentGroup.segments.indexOf(sourceSegment);
			if (index !== -1) {
				segmentGroup.previousProps.push(segmentGroup.previousProps[index]);
			}
		}
	}
}<|MERGE_RESOLUTION|>--- conflicted
+++ resolved
@@ -3,13 +3,9 @@
  * Licensed under the MIT License.
  */
 
-<<<<<<< HEAD
-import { DoublyLinkedList, walkList } from "./collections";
-=======
 /* eslint-disable import/no-deprecated */
 
-import { List, walkList } from "./collections";
->>>>>>> b762798c
+import { DoublyLinkedList, walkList } from "./collections";
 import { ISegment, SegmentGroup } from "./mergeTreeNodes";
 
 export class SegmentGroupCollection {
