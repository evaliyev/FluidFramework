--- conflicted
+++ resolved
@@ -3,42 +3,15 @@
  * Licensed under the MIT License.
  */
 
-<<<<<<< HEAD
 /**
  * Any mapping from a string to values of type `T`
-=======
-/* eslint-disable import/no-deprecated */
-
-import { ICombiningOp } from "./ops";
-
-/**
  * @internal
  */
 export interface MapLike<T> {
 	[index: string]: T;
 }
 
-// We use any because when you include custom methods
-// such as toJSON(), JSON.stringify accepts most types other
-// than functions
 /**
- * @internal
- */
-export type PropertySet = MapLike<any>;
-
-// Assume these are created with Object.create(null)
-
-/**
- * @deprecated This functionality was not meant to be exported and will be removed in a future release
- * @internal
->>>>>>> 39ac6d5a
- */
-export interface MapLike<T> {
-	[index: string]: T;
-}
-
-/**
-<<<<<<< HEAD
  * A loosely-typed mapping from strings to any value.
  *
  * @remarks Property sets are expected to be JSON-stringify-able.
@@ -46,20 +19,11 @@
  * @privateRemarks PropertySet is typed using `any` because when you include
  * custom methods such as toJSON(), JSON.stringify accepts most types other than
  * functions
-=======
- * @deprecated This functionality was not intended for public export and will
- * be removed in a future release.
  * @internal
->>>>>>> 39ac6d5a
  */
 export type PropertySet = MapLike<any>;
 
 /**
-<<<<<<< HEAD
-=======
- * @deprecated This functionality was not intended for public export and will
- * be removed in a future release.
->>>>>>> 39ac6d5a
  * @internal
  */
 export function matchProperties(a: PropertySet | undefined, b: PropertySet | undefined) {
@@ -89,21 +53,12 @@
 	return true;
 }
 
-<<<<<<< HEAD
-export function extend<T>(base: MapLike<T>, extension: MapLike<T> | undefined) {
-=======
 /**
  * @deprecated This functionality was not intended for public export and will
  * be removed in a future release.
  * @internal
  */
-export function extend<T>(
-	base: MapLike<T>,
-	extension: MapLike<T> | undefined,
-	combiningOp?: ICombiningOp,
-	seq?: number,
-) {
->>>>>>> 39ac6d5a
+export function extend<T>(base: MapLike<T>, extension: MapLike<T> | undefined) {
 	if (extension !== undefined) {
 		// eslint-disable-next-line guard-for-in, no-restricted-syntax
 		for (const key in extension) {
@@ -119,14 +74,11 @@
 	return base;
 }
 
-<<<<<<< HEAD
-=======
 /**
  * @deprecated This functionality was not intended for public export and will
  * be removed in a future release.
  * @internal
  */
->>>>>>> 39ac6d5a
 export function clone<T>(extension: MapLike<T> | undefined) {
 	if (extension === undefined) {
 		return undefined;
@@ -143,11 +95,8 @@
 }
 
 /**
-<<<<<<< HEAD
-=======
  * @deprecated This functionality was not intended for public export and will
  * be removed in a future release.
->>>>>>> 39ac6d5a
  * @internal
  */
 export function addProperties(oldProps: PropertySet | undefined, newProps: PropertySet) {
@@ -156,14 +105,11 @@
 	return _oldProps;
 }
 
-<<<<<<< HEAD
-=======
 /**
  * @deprecated This functionality was not intended for public export and will
  * be removed in a future release.
  * @internal
  */
->>>>>>> 39ac6d5a
 export function extendIfUndefined<T>(base: MapLike<T>, extension: MapLike<T> | undefined) {
 	if (extension !== undefined) {
 		// eslint-disable-next-line no-restricted-syntax
@@ -177,11 +123,8 @@
 }
 
 /**
-<<<<<<< HEAD
-=======
  * @deprecated This functionality was not intended for public export and will
  * be removed in a future release.
->>>>>>> 39ac6d5a
  * @internal
  */
 // Create a MapLike with good performance.
