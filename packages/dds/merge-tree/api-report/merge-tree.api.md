## API Report File for "@fluidframework/merge-tree"

> Do not edit this file. It is a report generated by [API Extractor](https://api-extractor.com/).

```ts

import { AttributionKey } from '@fluidframework/runtime-definitions';
import { Heap } from '@fluidframework/core-utils';
import { IChannelStorageService } from '@fluidframework/datastore-definitions';
import { IEventThisPlaceHolder } from '@fluidframework/core-interfaces';
import { IFluidDataStoreRuntime } from '@fluidframework/datastore-definitions';
import { IFluidHandle } from '@fluidframework/core-interfaces';
import { IFluidSerializer } from '@fluidframework/shared-object-base';
import { ISequencedDocumentMessage } from '@fluidframework/protocol-definitions';
import { ISummaryTreeWithStats } from '@fluidframework/runtime-definitions';
import { ITelemetryLoggerExt } from '@fluidframework/telemetry-utils';
import { TypedEventEmitter } from '@fluid-internal/client-utils';

// @internal (undocumented)
export function addProperties(oldProps: PropertySet | undefined, newProps: PropertySet): PropertySet;

// @alpha (undocumented)
export function appendToMergeTreeDeltaRevertibles(deltaArgs: IMergeTreeDeltaCallbackArgs, revertibles: MergeTreeDeltaRevertible[]): void;

// @alpha @sealed
export interface AttributionPolicy {
    // @internal
    attach: (client: Client) => void;
    // @internal
    detach: () => void;
    // @internal (undocumented)
    isAttached: boolean;
    // @internal
    serializer: IAttributionCollectionSerializer;
}

// @public (undocumented)
export abstract class BaseSegment extends MergeNode implements ISegment {
    // @internal (undocumented)
    ack(segmentGroup: SegmentGroup, opArgs: IMergeTreeDeltaOpArgs): boolean;
    // (undocumented)
    addProperties(newProps: PropertySet, seq?: number, collaborating?: boolean, rollback?: PropertiesRollback): PropertySet;
    // (undocumented)
    protected addSerializedProps(jseg: IJSONSegment): void;
    // (undocumented)
    append(other: ISegment): void;
    // @alpha (undocumented)
    attribution?: IAttributionCollection<AttributionKey>;
    // (undocumented)
    canAppend(segment: ISegment): boolean;
    // (undocumented)
    clientId: number;
    // (undocumented)
    abstract clone(): ISegment;
    // (undocumented)
    protected cloneInto(b: ISegment): void;
    // (undocumented)
    protected abstract createSplitSegmentAt(pos: number): BaseSegment | undefined;
    // (undocumented)
    hasProperty(key: string): boolean;
    // (undocumented)
    isLeaf(): this is ISegment;
    // (undocumented)
    localMovedSeq?: number;
    // (undocumented)
    localRefs?: LocalReferenceCollection;
    // (undocumented)
    localRemovedSeq?: number;
    // (undocumented)
    localSeq?: number;
    // (undocumented)
    movedClientIds?: number[];
    // (undocumented)
    movedSeq?: number;
    // (undocumented)
    movedSeqs?: number[];
    // (undocumented)
    properties?: PropertySet;
    // (undocumented)
    propertyManager?: PropertiesManager;
    // (undocumented)
    removedClientIds?: number[];
    // (undocumented)
    removedSeq?: number;
    // (undocumented)
    readonly segmentGroups: SegmentGroupCollection;
    // (undocumented)
    seq: number;
    // (undocumented)
    splitAt(pos: number): ISegment | undefined;
    // (undocumented)
    abstract toJSONObject(): any;
    // (undocumented)
    readonly trackingCollection: TrackingGroupCollection;
    // (undocumented)
    abstract readonly type: string;
    // (undocumented)
    wasMovedOnInsert?: boolean | undefined;
}

<<<<<<< HEAD
// @internal @deprecated (undocumented)
=======
// @internal (undocumented)
>>>>>>> 14816264
export class Client extends TypedEventEmitter<IClientEvents> {
    constructor(specToSegment: (spec: IJSONSegment) => ISegment, logger: ITelemetryLoggerExt, options?: IMergeTreeOptions & PropertySet);
    // (undocumented)
    addLongClientId(longClientId: string): void;
    annotateMarker(marker: Marker, props: PropertySet): IMergeTreeAnnotateMsg | undefined;
    annotateRangeLocal(start: number, end: number, props: PropertySet): IMergeTreeAnnotateMsg | undefined;
    // (undocumented)
    applyMsg(msg: ISequencedDocumentMessage, local?: boolean): void;
    // (undocumented)
    applyStashedOp(op: IMergeTreeDeltaOp): SegmentGroup;
    // (undocumented)
    applyStashedOp(op: IMergeTreeGroupMsg): SegmentGroup[];
    // (undocumented)
    applyStashedOp(op: IMergeTreeOp): SegmentGroup | SegmentGroup[];
    createLocalReferencePosition(segment: ISegment | "start" | "end", offset: number | undefined, refType: ReferenceType, properties: PropertySet | undefined, slidingPreference?: SlidingPreference, canSlideToEndpoint?: boolean): LocalReferencePosition;
    // (undocumented)
    createTextHelper(): IMergeTreeTextHelper;
    findReconnectionPosition(segment: ISegment, localSeq: number): number;
    // @deprecated (undocumented)
    findTile(startPos: number, tileLabel: string, preceding?: boolean): {
        tile: ReferencePosition;
        pos: number;
    } | undefined;
    // (undocumented)
    getClientId(): number;
    // (undocumented)
    getCollabWindow(): CollaborationWindow;
    // (undocumented)
    getContainingSegment<T extends ISegment>(pos: number, sequenceArgs?: Pick<ISequencedDocumentMessage, "referenceSequenceNumber" | "clientId">, localSeq?: number): {
        segment: T | undefined;
        offset: number | undefined;
    };
    // (undocumented)
    getCurrentSeq(): number;
    // (undocumented)
    getLength(): number;
    // (undocumented)
    getLongClientId(shortClientId: number): string;
    // (undocumented)
    getMarkerFromId(id: string): ISegment | undefined;
    // (undocumented)
    getOrAddShortClientId(longClientId: string): number;
    getPosition(segment: ISegment | undefined, localSeq?: number): number;
    // (undocumented)
    getPropertiesAtPosition(pos: number): PropertySet | undefined;
    // (undocumented)
    getRangeExtentsOfPosition(pos: number): {
        posStart: number | undefined;
        posAfterEnd: number | undefined;
    };
    // (undocumented)
    protected getShortClientId(longClientId: string): number;
    // (undocumented)
    insertAtReferencePositionLocal(refPos: ReferencePosition, segment: ISegment): IMergeTreeInsertMsg | undefined;
    // (undocumented)
    insertSegmentLocal(pos: number, segment: ISegment): IMergeTreeInsertMsg | undefined;
    // (undocumented)
    load(runtime: IFluidDataStoreRuntime, storage: IChannelStorageService, serializer: IFluidSerializer): Promise<{
        catchupOpsP: Promise<ISequencedDocumentMessage[]>;
    }>;
    localReferencePositionToPosition(lref: ReferencePosition): number;
    // (undocumented)
    localTransaction(groupOp: IMergeTreeGroupMsg): void;
    // (undocumented)
    readonly logger: ITelemetryLoggerExt;
    // (undocumented)
    longClientId: string | undefined;
    // @alpha
    obliterateRangeLocal(start: number, end: number): IMergeTreeObliterateMsg;
    peekPendingSegmentGroups(count?: number): SegmentGroup | SegmentGroup[] | undefined;
    posFromRelativePos(relativePos: IRelativePosition): number;
    regeneratePendingOp(resetOp: IMergeTreeOp, segmentGroup: SegmentGroup | SegmentGroup[]): IMergeTreeOp;
    removeLocalReferencePosition(lref: LocalReferencePosition): LocalReferencePosition | undefined;
    removeRangeLocal(start: number, end: number): IMergeTreeRemoveMsg;
    resolveRemoteClientPosition(remoteClientPosition: number, remoteClientRefSeq: number, remoteClientId: string): number | undefined;
    rollback?(op: any, localOpMetadata: unknown): void;
    searchForMarker(startPos: number, markerLabel: string, forwards?: boolean): Marker | undefined;
    serializeGCData(handle: IFluidHandle, handleCollectingSerializer: IFluidSerializer): void;
    // (undocumented)
    readonly specToSegment: (spec: IJSONSegment) => ISegment;
    // (undocumented)
    startOrUpdateCollaboration(longClientId: string | undefined, minSeq?: number, currentSeq?: number): void;
    // (undocumented)
    summarize(runtime: IFluidDataStoreRuntime, handle: IFluidHandle, serializer: IFluidSerializer, catchUpMsgs: ISequencedDocumentMessage[]): ISummaryTreeWithStats;
    // (undocumented)
    updateMinSeq(minSeq: number): void;
    // (undocumented)
    protected walkAllSegments<TClientData>(action: (segment: ISegment, accum?: TClientData) => boolean, accum?: TClientData): boolean;
    // (undocumented)
    walkSegments<TClientData>(handler: ISegmentAction<TClientData>, start: number | undefined, end: number | undefined, accum: TClientData, splitRange?: boolean): void;
    // (undocumented)
    walkSegments<undefined>(handler: ISegmentAction<undefined>, start?: number, end?: number, accum?: undefined, splitRange?: boolean): void;
}

// @internal (undocumented)
export class CollaborationWindow {
    // (undocumented)
    clientId: number;
    // (undocumented)
    collaborating: boolean;
    // (undocumented)
    currentSeq: number;
    // (undocumented)
    loadFrom(a: CollaborationWindow): void;
    // (undocumented)
    localSeq: number;
    // (undocumented)
    minSeq: number;
}

// @public (undocumented)
export function compareReferencePositions(a: ReferencePosition, b: ReferencePosition): number;

// @internal (undocumented)
export type ConflictAction<TKey, TData> = (key: TKey, currentKey: TKey, data: TData, currentData: TData) => QProperty<TKey, TData>;

// @internal
export function createAnnotateRangeOp(start: number, end: number, props: PropertySet): IMergeTreeAnnotateMsg;

// @public (undocumented)
export function createDetachedLocalReferencePosition(refType?: ReferenceType): LocalReferencePosition;

// @internal @deprecated (undocumented)
export function createGroupOp(...ops: IMergeTreeDeltaOp[]): IMergeTreeGroupMsg;

// @alpha (undocumented)
export function createInsertOnlyAttributionPolicy(): AttributionPolicy;

// @internal (undocumented)
export function createInsertOp(pos: number, segSpec: any): IMergeTreeInsertMsg;

// @internal (undocumented)
export function createInsertSegmentOp(pos: number, segment: ISegment): IMergeTreeInsertMsg;

// @internal (undocumented)
export function createMap<T>(): MapLike<T>;

// @internal
export function createObliterateRangeOp(start: number, end: number): IMergeTreeObliterateMsg;

// @internal
export function createRemoveRangeOp(start: number, end: number): IMergeTreeRemoveMsg;

// @public
export function debugMarkerToString(marker: Marker): string;

// @public (undocumented)
export const DetachedReferencePosition = -1;

// @internal (undocumented)
export interface Dictionary<TKey, TData> {
    // (undocumented)
    get(key: TKey): Property<TKey, TData> | undefined;
    // (undocumented)
    map<TAccum>(action: PropertyAction<TKey, TData>, accum?: TAccum): void;
    // (undocumented)
    put(key: TKey, data: TData, conflict?: ConflictAction<TKey, TData>): void;
    // (undocumented)
    remove(key: TKey): void;
}

// @alpha (undocumented)
export function discardMergeTreeDeltaRevertible(revertibles: MergeTreeDeltaRevertible[]): void;

// @internal
export function getSlideToSegoff(segoff: {
    segment: ISegment | undefined;
    offset: number | undefined;
}, slidingPreference?: SlidingPreference, useNewSlidingBehavior?: boolean): {
    segment: ISegment | undefined;
    offset: number | undefined;
};

// @alpha (undocumented)
export interface IAttributionCollection<T> {
    // @internal (undocumented)
    append(other: IAttributionCollection<T>): void;
    // (undocumented)
    readonly channelNames: Iterable<string>;
    // @internal (undocumented)
    clone(): IAttributionCollection<T>;
    // @internal
    getAll(): IAttributionCollectionSpec<T>;
    getAtOffset(offset: number, channel?: string): AttributionKey | undefined;
    readonly length: number;
    // @internal (undocumented)
    splitAt(pos: number): IAttributionCollection<T>;
    // @internal
    update(name: string | undefined, channel: IAttributionCollection<T>): void;
}

// @internal @sealed (undocumented)
export interface IAttributionCollectionSerializer {
    populateAttributionCollections(segments: Iterable<ISegment>, summary: SerializedAttributionCollection): void;
    // (undocumented)
    serializeAttributionCollections(segments: Iterable<{
        attribution?: IAttributionCollection<AttributionKey>;
        cachedLength: number;
    }>): SerializedAttributionCollection;
}

// @internal (undocumented)
export interface IAttributionCollectionSpec<T> {
    // (undocumented)
    channels?: {
        [name: string]: Iterable<{
            offset: number;
            key: T | null;
        }>;
    };
    // (undocumented)
    length: number;
    // (undocumented)
    root: Iterable<{
        offset: number;
        key: T | null;
    }>;
}

// @public (undocumented)
export interface IJSONMarkerSegment extends IJSONSegment {
    // (undocumented)
    marker: IMarkerDef;
}

// @public (undocumented)
export interface IJSONSegment {
    // (undocumented)
    props?: Record<string, any>;
}

// @public (undocumented)
export interface IJSONTextSegment extends IJSONSegment {
    // (undocumented)
    text: string;
}

// @public (undocumented)
export interface IMarkerDef {
    // (undocumented)
    refType?: ReferenceType;
}

// @public
export interface IMergeNodeCommon {
    index: number;
    // (undocumented)
    isLeaf(): this is ISegment;
    ordinal: string;
}

// @public (undocumented)
export interface IMergeTreeAnnotateMsg extends IMergeTreeDelta {
    // (undocumented)
    pos1?: number;
    // (undocumented)
    pos2?: number;
    // (undocumented)
    props: Record<string, any>;
    // (undocumented)
    relativePos1?: IRelativePosition;
    // (undocumented)
    relativePos2?: IRelativePosition;
    // (undocumented)
    type: typeof MergeTreeDeltaType.ANNOTATE;
}

// @public (undocumented)
export interface IMergeTreeAttributionOptions {
    // @alpha
    policyFactory?: () => AttributionPolicy;
    // @alpha
    track?: boolean;
}

// @public (undocumented)
export interface IMergeTreeClientSequenceArgs {
    // (undocumented)
    readonly clientId: number;
    // (undocumented)
    readonly referenceSequenceNumber: number;
    // (undocumented)
    readonly sequenceNumber: number;
}

// @public (undocumented)
export interface IMergeTreeDelta {
    type: MergeTreeDeltaType;
}

// @public (undocumented)
export interface IMergeTreeDeltaCallbackArgs<TOperationType extends MergeTreeDeltaOperationTypes = MergeTreeDeltaOperationType> {
    // (undocumented)
    readonly deltaSegments: IMergeTreeSegmentDelta[];
    // (undocumented)
    readonly operation: TOperationType;
}

// @public (undocumented)
export type IMergeTreeDeltaOp = IMergeTreeInsertMsg | IMergeTreeRemoveMsg | IMergeTreeAnnotateMsg | IMergeTreeObliterateMsg;

// @public (undocumented)
export interface IMergeTreeDeltaOpArgs {
    readonly groupOp?: IMergeTreeGroupMsg;
    readonly op: IMergeTreeOp;
    readonly sequencedMessage?: ISequencedDocumentMessage;
    readonly stashed?: boolean;
}

// @public @deprecated (undocumented)
export interface IMergeTreeGroupMsg extends IMergeTreeDelta {
    // (undocumented)
    ops: IMergeTreeDeltaOp[];
    // (undocumented)
    type: typeof MergeTreeDeltaType.GROUP;
}

// @public (undocumented)
export interface IMergeTreeInsertMsg extends IMergeTreeDelta {
    // (undocumented)
    pos1?: number;
    // (undocumented)
    pos2?: number;
    // (undocumented)
    relativePos1?: IRelativePosition;
    // (undocumented)
    relativePos2?: IRelativePosition;
    // (undocumented)
    seg?: any;
    // (undocumented)
    type: typeof MergeTreeDeltaType.INSERT;
}

// @public (undocumented)
export interface IMergeTreeMaintenanceCallbackArgs extends IMergeTreeDeltaCallbackArgs<MergeTreeMaintenanceType> {
}

// @public (undocumented)
export interface IMergeTreeObliterateMsg extends IMergeTreeDelta {
    // (undocumented)
    pos1?: number;
    // (undocumented)
    pos2?: number;
    relativePos1?: never;
    relativePos2?: never;
    // (undocumented)
    type: typeof MergeTreeDeltaType.OBLITERATE;
}

// @public (undocumented)
export type IMergeTreeOp = IMergeTreeDeltaOp | IMergeTreeGroupMsg;

// @public (undocumented)
export interface IMergeTreeOptions {
    attribution?: IMergeTreeAttributionOptions;
    // (undocumented)
    catchUpBlobName?: string;
    mergeTreeEnableObliterate?: boolean;
    // @alpha
    mergeTreeReferencesCanSlideToEndpoint?: boolean;
    // (undocumented)
    mergeTreeSnapshotChunkSize?: number;
    newMergeTreeSnapshotFormat?: boolean;
}

// @public (undocumented)
export interface IMergeTreeRemoveMsg extends IMergeTreeDelta {
    // (undocumented)
    pos1?: number;
    // (undocumented)
    pos2?: number;
    // (undocumented)
    relativePos1?: IRelativePosition;
    // (undocumented)
    relativePos2?: IRelativePosition;
    // (undocumented)
    type: typeof MergeTreeDeltaType.REMOVE;
}

// @public (undocumented)
export interface IMergeTreeSegmentDelta {
    // (undocumented)
    propertyDeltas?: PropertySet;
    // (undocumented)
    segment: ISegment;
}

// @internal (undocumented)
export interface IMergeTreeTextHelper {
    // (undocumented)
    getText(refSeq: number, clientId: number, placeholder: string, start?: number, end?: number): string;
}

// @public
export interface IMoveInfo {
    localMovedSeq?: number;
    movedClientIds: number[];
    movedSeq: number;
    movedSeqs: number[];
    moveDst?: ReferencePosition;
    wasMovedOnInsert: boolean;
}

// @internal (undocumented)
export interface IRBAugmentation<TKey, TData> {
    // (undocumented)
    update(node: RBNode<TKey, TData>): void;
}

// @internal (undocumented)
export interface IRBMatcher<TKey, TData> {
    // (undocumented)
    continueSubtree(node: RBNode<TKey, TData> | undefined, key: TKey): boolean;
    // (undocumented)
    matchNode(node: RBNode<TKey, TData> | undefined, key: TKey): boolean;
}

// @public
export interface IRelativePosition {
    before?: boolean;
    id?: string;
    offset?: number;
}

// @public
export interface IRemovalInfo {
    localRemovedSeq?: number;
    removedClientIds: number[];
    removedSeq: number;
}

// @public
export interface ISegment extends IMergeNodeCommon, Partial<IRemovalInfo>, Partial<IMoveInfo> {
    // @internal
    ack(segmentGroup: SegmentGroup, opArgs: IMergeTreeDeltaOpArgs): boolean;
    addProperties(newProps: PropertySet, seq?: number, collaborating?: boolean, rollback?: PropertiesRollback): PropertySet;
    // (undocumented)
    append(segment: ISegment): void;
    // @alpha
    attribution?: IAttributionCollection<AttributionKey>;
    cachedLength: number;
    // (undocumented)
    canAppend(segment: ISegment): boolean;
    clientId: number;
    // (undocumented)
    clone(): ISegment;
    readonly endpointType?: "start" | "end";
    localRefs?: LocalReferenceCollection;
    localRemovedSeq?: number;
    localSeq?: number;
    properties?: PropertySet;
    propertyManager?: PropertiesManager;
    // (undocumented)
    readonly segmentGroups: SegmentGroupCollection;
    seq?: number;
    // (undocumented)
    splitAt(pos: number): ISegment | undefined;
    // (undocumented)
    toJSONObject(): any;
    // (undocumented)
    readonly trackingCollection: TrackingGroupCollection;
    // (undocumented)
    readonly type: string;
}

// @public (undocumented)
export interface ISegmentAction<TClientData> {
    // (undocumented)
    (segment: ISegment, pos: number, refSeq: number, clientId: number, start: number, end: number, accum: TClientData): boolean;
}

// @alpha
export function isMergeTreeDeltaRevertible(x: unknown): x is MergeTreeDeltaRevertible;

// @public (undocumented)
export interface ITrackingGroup {
    // (undocumented)
    has(trackable: Trackable): boolean;
    // (undocumented)
    link(trackable: Trackable): void;
    // (undocumented)
    size: number;
    // (undocumented)
    tracked: readonly Trackable[];
    // (undocumented)
    unlink(trackable: Trackable): boolean;
}

// @internal (undocumented)
export interface KeyComparer<TKey> {
    // (undocumented)
    (a: TKey, b: TKey): number;
}

// @public
export class LocalReferenceCollection {
    // @internal (undocumented)
    [Symbol.iterator](): {
        next(): IteratorResult<LocalReferencePosition>;
        [Symbol.iterator](): any;
    };
    // @internal
    constructor(
    segment: ISegment, initialRefsByfOffset?: (IRefsAtOffset | undefined)[]);
    // @internal (undocumented)
    addAfterTombstones(...refs: Iterable<LocalReferencePosition>[]): void;
    // @internal (undocumented)
    addBeforeTombstones(...refs: Iterable<LocalReferencePosition>[]): void;
    // @internal (undocumented)
    addLocalRef(lref: LocalReferencePosition, offset: number): void;
    // (undocumented)
    static append(seg1: ISegment, seg2: ISegment): void;
    // @internal
    append(other: LocalReferenceCollection): void;
    // @internal (undocumented)
    createLocalRef(offset: number, refType: ReferenceType, properties: PropertySet | undefined, slidingPreference?: SlidingPreference, canSlideToEndpoint?: boolean): LocalReferencePosition;
    // @internal (undocumented)
    get empty(): boolean;
    // @internal
    has(lref: ReferencePosition): boolean;
    // @internal (undocumented)
    isAfterTombstone(lref: LocalReferencePosition): boolean;
    // @internal (undocumented)
    removeLocalRef(lref: LocalReferencePosition): LocalReferencePosition | undefined;
    // @internal
    split(offset: number, splitSeg: ISegment): void;
    // @internal (undocumented)
    walkReferences(visitor: (lref: LocalReferencePosition) => boolean | void | undefined, start?: LocalReferencePosition, forward?: boolean): boolean;
}

// @public @sealed (undocumented)
export interface LocalReferencePosition extends ReferencePosition {
    // (undocumented)
    callbacks?: Partial<Record<"beforeSlide" | "afterSlide", (ref: LocalReferencePosition) => void>>;
    readonly canSlideToEndpoint?: boolean;
    // (undocumented)
    readonly trackingCollection: TrackingGroupCollection;
}

// @public
export interface MapLike<T> {
    // (undocumented)
    [index: string]: T;
}

// @public
export class Marker extends BaseSegment implements ReferencePosition, ISegment {
    constructor(refType: ReferenceType);
    // (undocumented)
    append(): void;
    // (undocumented)
    canAppend(segment: ISegment): boolean;
    // (undocumented)
    clone(): Marker;
    // (undocumented)
    protected createSplitSegmentAt(pos: number): undefined;
    // (undocumented)
    static fromJSONObject(spec: any): Marker | undefined;
    // (undocumented)
    getId(): string | undefined;
    // (undocumented)
    getOffset(): number;
    // (undocumented)
    getProperties(): PropertySet | undefined;
    // (undocumented)
    getSegment(): this;
    // (undocumented)
    static is(segment: ISegment): segment is Marker;
    // (undocumented)
    static make(refType: ReferenceType, props?: PropertySet): Marker;
    // (undocumented)
    refType: ReferenceType;
    // (undocumented)
    toJSONObject(): IJSONMarkerSegment;
    // (undocumented)
    toString(): string;
    // (undocumented)
    static readonly type = "Marker";
    // (undocumented)
    readonly type = "Marker";
}

// @internal (undocumented)
export function matchProperties(a: PropertySet | undefined, b: PropertySet | undefined): boolean;

// @public (undocumented)
export function maxReferencePosition<T extends ReferencePosition>(a: T, b: T): T;

// @public (undocumented)
export class MergeNode implements IMergeNodeCommon {
    // (undocumented)
    cachedLength: number;
    // (undocumented)
    index: number;
    // (undocumented)
    isLeaf(): this is ISegment;
    // (undocumented)
    ordinal: string;
}

// @public (undocumented)
export type MergeTreeDeltaOperationType = typeof MergeTreeDeltaType.ANNOTATE | typeof MergeTreeDeltaType.INSERT | typeof MergeTreeDeltaType.REMOVE | typeof MergeTreeDeltaType.OBLITERATE;

// @public (undocumented)
export type MergeTreeDeltaOperationTypes = MergeTreeDeltaOperationType | MergeTreeMaintenanceType;

// @alpha (undocumented)
export type MergeTreeDeltaRevertible = {
    operation: typeof MergeTreeDeltaType.INSERT;
    trackingGroup: ITrackingGroup;
} | {
    operation: typeof MergeTreeDeltaType.REMOVE;
    trackingGroup: ITrackingGroup;
} | {
    operation: typeof MergeTreeDeltaType.ANNOTATE;
    trackingGroup: ITrackingGroup;
    propertyDeltas: PropertySet;
};

// @public (undocumented)
export const MergeTreeDeltaType: {
    readonly INSERT: 0;
    readonly REMOVE: 1;
    readonly ANNOTATE: 2;
    readonly GROUP: 3;
    readonly OBLITERATE: 4;
};

// @public (undocumented)
export type MergeTreeDeltaType = (typeof MergeTreeDeltaType)[keyof typeof MergeTreeDeltaType];

// @public
export const MergeTreeMaintenanceType: {
    readonly APPEND: -1;
    readonly SPLIT: -2;
    readonly UNLINK: -3;
    readonly ACKNOWLEDGED: -4;
};

// @public (undocumented)
export type MergeTreeMaintenanceType = (typeof MergeTreeMaintenanceType)[keyof typeof MergeTreeMaintenanceType];

// @alpha (undocumented)
export interface MergeTreeRevertibleDriver {
    // (undocumented)
    annotateRange(start: number, end: number, props: PropertySet): void;
    // (undocumented)
    insertFromSpec(pos: number, spec: IJSONSegment): void;
    // (undocumented)
    removeRange(start: number, end: number): void;
}

// @public (undocumented)
export function minReferencePosition<T extends ReferencePosition>(a: T, b: T): T;

// @public (undocumented)
export class PropertiesManager {
    // (undocumented)
    ackPendingProperties(annotateOp: IMergeTreeAnnotateMsg): void;
    // (undocumented)
    addProperties(oldProps: PropertySet, newProps: PropertySet, seq?: number, collaborating?: boolean, rollback?: PropertiesRollback): PropertySet;
    // (undocumented)
    copyTo(oldProps: PropertySet, newProps: PropertySet | undefined, newManager: PropertiesManager): PropertySet | undefined;
    // (undocumented)
    hasPendingProperties(): boolean;
    // (undocumented)
    hasPendingProperty(key: string): boolean;
}

// @public (undocumented)
export enum PropertiesRollback {
    None = 0,
    Rollback = 1
}

// @internal (undocumented)
export interface Property<TKey, TData> {
    // (undocumented)
    data: TData;
    // (undocumented)
    key: TKey;
}

// @internal (undocumented)
export interface PropertyAction<TKey, TData> {
    // (undocumented)
    <TAccum>(p: Property<TKey, TData>, accum?: TAccum): boolean;
}

// @public
export type PropertySet = MapLike<any>;

// @internal (undocumented)
export interface QProperty<TKey, TData> {
    // (undocumented)
    data?: TData;
    // (undocumented)
    key?: TKey;
}

// @internal (undocumented)
export const RBColor: {
    readonly RED: 0;
    readonly BLACK: 1;
};

// @internal (undocumented)
export type RBColor = (typeof RBColor)[keyof typeof RBColor];

// @internal (undocumented)
export interface RBNode<TKey, TData> {
    // (undocumented)
    color: RBColor;
    // (undocumented)
    data: TData;
    // (undocumented)
    key: TKey;
    // (undocumented)
    left: RBNode<TKey, TData> | undefined;
    // (undocumented)
    right: RBNode<TKey, TData> | undefined;
    // (undocumented)
    size: number;
}

// @internal (undocumented)
export interface RBNodeActions<TKey, TData> {
    // (undocumented)
    infix?(node: RBNode<TKey, TData>): boolean;
    // (undocumented)
    post?(node: RBNode<TKey, TData>): boolean;
    // (undocumented)
    pre?(node: RBNode<TKey, TData>): boolean;
    // (undocumented)
    showStructure?: boolean;
}

// @internal (undocumented)
export class RedBlackTree<TKey, TData> implements SortedDictionary<TKey, TData> {
    constructor(compareKeys: KeyComparer<TKey>, aug?: IRBAugmentation<TKey, TData> | undefined);
    // (undocumented)
    ceil(key: TKey): RBNode<TKey, TData> | undefined;
    // (undocumented)
    floor(key: TKey): RBNode<TKey, TData> | undefined;
    // (undocumented)
    gather(key: TKey, matcher: IRBMatcher<TKey, TData>): RBNode<TKey, TData>[];
    // (undocumented)
    get(key: TKey): RBNode<TKey, TData> | undefined;
    // (undocumented)
    isEmpty(): boolean;
    // (undocumented)
    keys(): TKey[];
    // (undocumented)
    map<TAccum>(action: PropertyAction<TKey, TData>, accum?: TAccum): void;
    // (undocumented)
    mapRange<TAccum>(action: PropertyAction<TKey, TData>, accum?: TAccum, start?: TKey, end?: TKey): void;
    // (undocumented)
    max(): RBNode<TKey, TData> | undefined;
    // (undocumented)
    min(): RBNode<TKey, TData> | undefined;
    // (undocumented)
    put(key: TKey, data: TData, conflict?: ConflictAction<TKey, TData>): void;
    // (undocumented)
    remove(key: TKey): void;
    // (undocumented)
    removeExisting(key: TKey): void;
    // (undocumented)
    size(): number;
    walk(actions: RBNodeActions<TKey, TData>): void;
    // (undocumented)
    walkBackward(actions: RBNodeActions<TKey, TData>): void;
    // (undocumented)
    walkExactMatchesBackward(compareFn: (node: RBNode<TKey, TData>) => number, actionFn: (node: RBNode<TKey, TData>) => void, continueLeftFn: (number: number) => boolean, continueRightFn: (number: number) => boolean): void;
    // (undocumented)
    walkExactMatchesForward(compareFn: (node: RBNode<TKey, TData>) => number, actionFn: (node: RBNode<TKey, TData>) => void, continueLeftFn: (number: number) => boolean, continueRightFn: (number: number) => boolean): void;
}

// @public
export interface ReferencePosition {
    // (undocumented)
    addProperties(newProps: PropertySet): void;
    getOffset(): number;
    getSegment(): ISegment | undefined;
    // (undocumented)
    isLeaf(): this is ISegment;
    properties?: PropertySet;
    // (undocumented)
    refType: ReferenceType;
    slidingPreference?: SlidingPreference;
}

// @public
export enum ReferenceType {
    RangeBegin = 16,
    RangeEnd = 32,
    // (undocumented)
    Simple = 0,
    SlideOnRemove = 64,
    StayOnRemove = 128,
    Tile = 1,
    Transient = 256
}

// @public (undocumented)
export const refGetTileLabels: (refPos: ReferencePosition) => string[] | undefined;

// @public (undocumented)
export function refHasTileLabel(refPos: ReferencePosition, label: string): boolean;

// @public (undocumented)
export function refHasTileLabels(refPos: ReferencePosition): boolean;

// @public (undocumented)
export function refTypeIncludesFlag(refPosOrType: ReferencePosition | ReferenceType, flags: ReferenceType): boolean;

// @public
export const reservedMarkerIdKey = "markerId";

// @public (undocumented)
export const reservedMarkerSimpleTypeKey = "markerSimpleType";

// @public (undocumented)
export const reservedRangeLabelsKey = "referenceRangeLabels";

// @public (undocumented)
export const reservedTileLabelsKey = "referenceTileLabels";

// @alpha (undocumented)
export function revertMergeTreeDeltaRevertibles(driver: MergeTreeRevertibleDriver, revertibles: MergeTreeDeltaRevertible[]): void;

// @internal (undocumented)
export interface SegmentGroup {
    // (undocumented)
    localSeq?: number;
    // (undocumented)
    previousProps?: PropertySet[];
    // (undocumented)
    refSeq: number;
    // (undocumented)
    segments: ISegmentLeaf[];
}

// @public (undocumented)
export class SegmentGroupCollection {
    constructor(segment: ISegment);
    // (undocumented)
    copyTo(segment: ISegment): void;
    // @internal (undocumented)
    dequeue(): SegmentGroup | undefined;
    // (undocumented)
    get empty(): boolean;
    // @internal (undocumented)
    enqueue(segmentGroup: SegmentGroup): void;
    // @internal (undocumented)
    pop?(): SegmentGroup | undefined;
    // (undocumented)
    get size(): number;
}

// @internal (undocumented)
export interface SequenceOffsets {
    // (undocumented)
    posBreakpoints: number[];
    seqs: (number | AttributionKey | null)[];
}

// @internal (undocumented)
export interface SerializedAttributionCollection extends SequenceOffsets {
    // (undocumented)
    channels?: {
        [name: string]: SequenceOffsets;
    };
    // (undocumented)
    length: number;
}

// @public
export const SlidingPreference: {
    readonly BACKWARD: 0;
    readonly FORWARD: 1;
};

// @public
export type SlidingPreference = (typeof SlidingPreference)[keyof typeof SlidingPreference];

// @internal (undocumented)
export interface SortedDictionary<TKey, TData> extends Dictionary<TKey, TData> {
    // (undocumented)
    mapRange<TAccum>(action: PropertyAction<TKey, TData>, accum?: TAccum, start?: TKey, end?: TKey): void;
    // (undocumented)
    max(): Property<TKey, TData> | undefined;
    // (undocumented)
    min(): Property<TKey, TData> | undefined;
}

// @internal
export class SortedSegmentSet<T extends SortedSegmentSetItem = ISegment> extends SortedSet<T, string> {
    // (undocumented)
    protected findItemPosition(item: T): {
        exists: boolean;
        index: number;
    };
    // (undocumented)
    protected getKey(item: T): string;
}

// @internal (undocumented)
export type SortedSegmentSetItem = ISegment | LocalReferencePosition | {
    readonly segment: ISegment;
};

// @internal (undocumented)
export abstract class SortedSet<T, U extends string | number> {
    // (undocumented)
    addOrUpdate(newItem: T, update?: (existingItem: T, newItem: T) => void): void;
    // (undocumented)
    protected findItemPosition(item: T): {
        exists: boolean;
        index: number;
    };
    // (undocumented)
    protected abstract getKey(t: T): U;
    // (undocumented)
    has(item: T): boolean;
    // (undocumented)
    get items(): readonly T[];
    // (undocumented)
    protected readonly keySortedItems: T[];
    // (undocumented)
    remove(item: T): boolean;
    // (undocumented)
    get size(): number;
}

// @public (undocumented)
export class TextSegment extends BaseSegment {
    constructor(text: string);
    // (undocumented)
    append(segment: ISegment): void;
    // (undocumented)
    canAppend(segment: ISegment): boolean;
    // (undocumented)
    clone(start?: number, end?: number): TextSegment;
    // (undocumented)
    protected createSplitSegmentAt(pos: number): TextSegment | undefined;
    // (undocumented)
    static fromJSONObject(spec: any): TextSegment | undefined;
    // (undocumented)
    static is(segment: ISegment): segment is TextSegment;
    // (undocumented)
    static make(text: string, props?: PropertySet): TextSegment;
    // (undocumented)
    text: string;
    // (undocumented)
    toJSONObject(): IJSONTextSegment | string;
    // (undocumented)
    toString(): string;
    // (undocumented)
    static readonly type = "TextSegment";
    // (undocumented)
    readonly type = "TextSegment";
}

// @internal (undocumented)
export function toRemovalInfo(maybe: Partial<IRemovalInfo> | undefined): IRemovalInfo | undefined;

// @public (undocumented)
export type Trackable = ISegment | LocalReferencePosition;

// @public (undocumented)
export class TrackingGroup implements ITrackingGroup {
    constructor();
    // (undocumented)
    has(trackable: Trackable): boolean;
    // (undocumented)
    link(trackable: Trackable): void;
    // (undocumented)
    get size(): number;
    // (undocumented)
    get tracked(): readonly Trackable[];
    // (undocumented)
    unlink(trackable: Trackable): boolean;
}

// @public
export class TrackingGroupCollection {
    constructor(trackable: Trackable);
    // (undocumented)
    copyTo(trackable: Trackable): void;
    // (undocumented)
    get empty(): boolean;
    // (undocumented)
    link(trackingGroup: ITrackingGroup): void;
    // (undocumented)
    matches(trackingCollection: TrackingGroupCollection): boolean;
    // (undocumented)
    get trackingGroups(): Set<TrackingGroup>;
    // (undocumented)
    unlink(trackingGroup: ITrackingGroup): boolean;
}

// @internal
export const UnassignedSequenceNumber = -1;

// @internal
export const UniversalSequenceNumber = 0;

// (No @packageDocumentation comment for this package)

```<|MERGE_RESOLUTION|>--- conflicted
+++ resolved
@@ -98,11 +98,7 @@
     wasMovedOnInsert?: boolean | undefined;
 }
 
-<<<<<<< HEAD
 // @internal @deprecated (undocumented)
-=======
-// @internal (undocumented)
->>>>>>> 14816264
 export class Client extends TypedEventEmitter<IClientEvents> {
     constructor(specToSegment: (spec: IJSONSegment) => ISegment, logger: ITelemetryLoggerExt, options?: IMergeTreeOptions & PropertySet);
     // (undocumented)
