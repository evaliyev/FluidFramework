--- conflicted
+++ resolved
@@ -1,10 +1,6 @@
 {
   "name": "@fluidframework/counter",
-<<<<<<< HEAD
-  "version": "0.59.4000",
-=======
   "version": "0.60.1000",
->>>>>>> 3c923a5a
   "description": "Counter DDS",
   "homepage": "https://fluidframework.com",
   "repository": {
@@ -64,34 +60,19 @@
   "dependencies": {
     "@fluidframework/common-utils": "^0.32.1",
     "@fluidframework/core-interfaces": "^0.43.1000",
-<<<<<<< HEAD
-    "@fluidframework/datastore-definitions": "^0.59.4000",
-    "@fluidframework/driver-utils": "^0.59.4000",
-    "@fluidframework/protocol-definitions": "^0.1028.1000",
-    "@fluidframework/runtime-definitions": "^0.59.4000",
-    "@fluidframework/shared-object-base": "^0.59.4000"
-=======
     "@fluidframework/datastore-definitions": "^0.60.1000",
     "@fluidframework/driver-utils": "^0.60.1000",
     "@fluidframework/protocol-definitions": "^0.1028.1000",
     "@fluidframework/runtime-definitions": "^0.60.1000",
     "@fluidframework/shared-object-base": "^0.60.1000"
->>>>>>> 3c923a5a
   },
   "devDependencies": {
     "@fluidframework/build-common": "^0.23.0",
     "@fluidframework/build-tools": "^0.2.66793",
-<<<<<<< HEAD
-    "@fluidframework/counter-previous": "npm:@fluidframework/counter@0.59.2000",
-    "@fluidframework/eslint-config-fluid": "^0.28.2000-0",
-    "@fluidframework/mocha-test-setup": "^0.59.4000",
-    "@fluidframework/test-runtime-utils": "^0.59.4000",
-=======
     "@fluidframework/counter-previous": "npm:@fluidframework/counter@0.59.3000",
     "@fluidframework/eslint-config-fluid": "^0.28.2000-0",
     "@fluidframework/mocha-test-setup": "^0.60.1000",
     "@fluidframework/test-runtime-utils": "^0.60.1000",
->>>>>>> 3c923a5a
     "@microsoft/api-extractor": "^7.22.2",
     "@rushstack/eslint-config": "^2.5.1",
     "@types/mocha": "^9.1.1",
@@ -117,11 +98,7 @@
     "typescript": "~4.5.5"
   },
   "typeValidation": {
-<<<<<<< HEAD
-    "version": "0.59.3000",
-=======
     "version": "0.60.1000",
->>>>>>> 3c923a5a
     "broken": {}
   }
 }