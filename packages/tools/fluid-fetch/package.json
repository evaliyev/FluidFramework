{
  "name": "@microsoft/fluid-fetch",
  "version": "0.18.0",
  "description": "",
  "license": "MIT",
  "author": "Microsoft",
  "main": "dist/fluidFetch.js",
  "bin": {
    "fluid-fetch": "bin/fluid-fetch"
  },
  "scripts": {
    "build": "concurrently npm:build:compile npm:lint",
    "build:compile": "npm run tsc",
    "build:full": "npm run build",
    "build:full:compile": "npm run build:compile",
    "clean": "rimraf dist *.tsbuildinfo *.build.log",
    "eslint": "eslint --ext=ts,tsx --format stylish src",
    "eslint:fix": "eslint --ext=ts,tsx --format stylish src --fix",
    "lint": "npm run eslint",
    "lint:fix": "npm run eslint:fix",
    "tsc": "tsc"
  },
  "dependencies": {
<<<<<<< HEAD
    "@microsoft/fluid-common-utils": "^0.17.0",
    "@microsoft/fluid-driver-definitions": "^0.18.0",
    "@microsoft/fluid-driver-utils": "^0.18.0",
    "@microsoft/fluid-fluidapp-odsp-urlresolver": "^0.18.0",
    "@microsoft/fluid-odsp-driver": "^0.18.0",
    "@microsoft/fluid-odsp-urlresolver": "^0.18.0",
    "@microsoft/fluid-odsp-utils": "^0.18.0",
    "@microsoft/fluid-protocol-definitions": "^0.1004.2",
    "@microsoft/fluid-routerlicious-driver": "^0.18.0",
    "@microsoft/fluid-routerlicious-urlresolver": "^0.18.0",
    "@microsoft/fluid-runtime-definitions": "^0.18.0",
    "@microsoft/fluid-tool-utils": "^0.18.0"
=======
    "@microsoft/fluid-common-utils": "^0.16.1",
    "@microsoft/fluid-driver-definitions": "^0.17.4",
    "@microsoft/fluid-driver-utils": "^0.17.4",
    "@microsoft/fluid-fluidapp-odsp-urlresolver": "^0.17.4",
    "@microsoft/fluid-odsp-driver": "^0.17.4",
    "@microsoft/fluid-odsp-urlresolver": "^0.17.4",
    "@microsoft/fluid-odsp-utils": "^0.17.4",
    "@microsoft/fluid-protocol-definitions": "^0.1004.3",
    "@microsoft/fluid-routerlicious-driver": "^0.17.4",
    "@microsoft/fluid-routerlicious-urlresolver": "^0.17.4",
    "@microsoft/fluid-runtime-definitions": "^0.17.4",
    "@microsoft/fluid-tool-utils": "^0.17.4"
>>>>>>> aa637ef7
  },
  "devDependencies": {
    "@microsoft/eslint-config-fluid": "^0.16.0",
    "@microsoft/fluid-build-common": "^0.14.0",
    "@types/node": "^10.14.6",
    "@typescript-eslint/eslint-plugin": "~2.17.0",
    "@typescript-eslint/parser": "~2.17.0",
    "concurrently": "^4.1.0",
    "eslint": "~6.8.0",
    "eslint-plugin-eslint-comments": "~3.1.2",
    "eslint-plugin-import": "2.20.0",
    "eslint-plugin-no-null": "~1.0.2",
    "eslint-plugin-optimize-regex": "~1.1.7",
    "eslint-plugin-prefer-arrow": "~1.1.7",
    "eslint-plugin-react": "~7.18.0",
    "eslint-plugin-unicorn": "~15.0.1",
    "rimraf": "^2.6.2",
    "typescript": "~3.7.4"
  }
}<|MERGE_RESOLUTION|>--- conflicted
+++ resolved
@@ -21,33 +21,18 @@
     "tsc": "tsc"
   },
   "dependencies": {
-<<<<<<< HEAD
-    "@microsoft/fluid-common-utils": "^0.17.0",
+    "@microsoft/fluid-common-utils": "^0.18.0-0",
     "@microsoft/fluid-driver-definitions": "^0.18.0",
     "@microsoft/fluid-driver-utils": "^0.18.0",
     "@microsoft/fluid-fluidapp-odsp-urlresolver": "^0.18.0",
     "@microsoft/fluid-odsp-driver": "^0.18.0",
     "@microsoft/fluid-odsp-urlresolver": "^0.18.0",
     "@microsoft/fluid-odsp-utils": "^0.18.0",
-    "@microsoft/fluid-protocol-definitions": "^0.1004.2",
+    "@microsoft/fluid-protocol-definitions": "^0.1005.0-0",
     "@microsoft/fluid-routerlicious-driver": "^0.18.0",
     "@microsoft/fluid-routerlicious-urlresolver": "^0.18.0",
     "@microsoft/fluid-runtime-definitions": "^0.18.0",
     "@microsoft/fluid-tool-utils": "^0.18.0"
-=======
-    "@microsoft/fluid-common-utils": "^0.16.1",
-    "@microsoft/fluid-driver-definitions": "^0.17.4",
-    "@microsoft/fluid-driver-utils": "^0.17.4",
-    "@microsoft/fluid-fluidapp-odsp-urlresolver": "^0.17.4",
-    "@microsoft/fluid-odsp-driver": "^0.17.4",
-    "@microsoft/fluid-odsp-urlresolver": "^0.17.4",
-    "@microsoft/fluid-odsp-utils": "^0.17.4",
-    "@microsoft/fluid-protocol-definitions": "^0.1004.3",
-    "@microsoft/fluid-routerlicious-driver": "^0.17.4",
-    "@microsoft/fluid-routerlicious-urlresolver": "^0.17.4",
-    "@microsoft/fluid-runtime-definitions": "^0.17.4",
-    "@microsoft/fluid-tool-utils": "^0.17.4"
->>>>>>> aa637ef7
   },
   "devDependencies": {
     "@microsoft/eslint-config-fluid": "^0.16.0",
