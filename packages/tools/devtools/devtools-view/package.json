--- conflicted
+++ resolved
@@ -37,11 +37,7 @@
 		"tsc": "tsc"
 	},
 	"dependencies": {
-<<<<<<< HEAD
 		"@fluentui/react": "^8.109.4",
-=======
-		"@fluentui/react": "^8.109.3",
->>>>>>> f3d47303
 		"@fluentui/react-components": "~9.19.1",
 		"@fluentui/react-hooks": "^8.6.24",
 		"@fluentui/react-icons": "^2.0.201",
