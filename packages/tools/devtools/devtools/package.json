{
	"name": "@fluid-experimental/devtools",
<<<<<<< HEAD
	"version": "2.0.0-internal.4.4.0",
=======
	"version": "2.0.0-internal.5.0.0",
	"private": true,
>>>>>>> 0c898b28
	"description": "Fluid Framework developer tools",
	"homepage": "https://fluidframework.com",
	"repository": {
		"type": "git",
		"url": "https://github.com/microsoft/FluidFramework.git",
		"directory": "packages/tools/devtools/devtools"
	},
	"license": "MIT",
	"author": "Microsoft and contributors",
	"sideEffects": false,
	"main": "dist/index.js",
	"types": "dist/index.d.ts",
	"scripts": {
		"build": "concurrently npm:build:compile npm:lint && npm run build:docs",
		"build:compile": "npm run tsc",
		"build:docs": "api-extractor run --local && copyfiles -u 1 ./_api-extractor-temp/doc-models/* ../../../../_api-extractor-temp/",
		"build:full": "npm run build",
		"build:full:compile": "npm run build:compile",
		"ci:build:docs": "api-extractor run && copyfiles -u 1 ./_api-extractor-temp/doc-models/* ../../../../_api-extractor-temp/",
		"clean": "rimraf _api-extractor-temp nyc dist *.tsbuildinfo *.build.log",
		"eslint": "eslint src",
		"eslint:fix": "eslint src --fix",
		"format": "npm run prettier:fix",
		"format-and-build": "npm run format && npm run build",
		"format-and-compile": "npm run format && npm run build:compile",
		"lint": "npm run prettier && npm run eslint",
		"lint:fix": "npm run prettier:fix && npm run eslint:fix",
		"prettier": "prettier --check . --ignore-path ../../../../.prettierignore",
		"prettier:fix": "prettier --write . --ignore-path ../../../../.prettierignore",
		"rebuild": "npm run clean && npm run build",
		"test": "echo TODO: add tests",
		"tsc": "tsc"
	},
	"nyc": {
		"all": true,
		"cache-dir": "nyc/.cache",
		"exclude": [
			"src/test/**/*.ts",
			"dist/test/**/*.js"
		],
		"exclude-after-remap": false,
		"include": [
			"src/**/*.ts",
			"dist/**/*.js"
		],
		"report-dir": "nyc/report",
		"reporter": [
			"cobertura",
			"html",
			"text"
		],
		"temp-directory": "nyc/.nyc_output"
	},
	"dependencies": {
		"@fluid-experimental/devtools-core": "workspace:~",
		"@fluidframework/common-definitions": "^0.20.1",
		"@fluidframework/common-utils": "^1.1.1",
		"@fluidframework/container-utils": "workspace:~",
		"@fluidframework/fluid-static": "workspace:~"
	},
	"devDependencies": {
		"@fluidframework/build-common": "^1.1.0",
		"@fluidframework/build-tools": "^0.17.0",
		"@fluidframework/eslint-config-fluid": "^2.0.0",
		"@fluidframework/mocha-test-setup": "workspace:~",
		"@fluidframework/test-runtime-utils": "workspace:~",
		"@microsoft/api-extractor": "^7.34.4",
		"@types/chai": "^4.0.0",
		"@types/mocha": "^9.1.1",
		"chai": "^4.2.0",
		"concurrently": "^7.6.0",
		"copyfiles": "^2.4.1",
		"cross-env": "^7.0.3",
		"eslint": "~8.6.0",
		"eslint-config-prettier": "~8.5.0",
		"eslint-plugin-chai-expect": "~3.0.0",
		"mocha": "^10.2.0",
		"mocha-json-output-reporter": "^2.0.1",
		"mocha-multi-reporters": "^1.5.1",
		"moment": "^2.21.0",
		"nyc": "^15.1.0",
		"prettier": "~2.6.2",
		"rimraf": "^4.4.0",
		"typescript": "~4.5.5"
	},
	"typeValidation": {
		"disabled": true,
		"broken": {}
	}
}<|MERGE_RESOLUTION|>--- conflicted
+++ resolved
@@ -1,11 +1,6 @@
 {
 	"name": "@fluid-experimental/devtools",
-<<<<<<< HEAD
-	"version": "2.0.0-internal.4.4.0",
-=======
 	"version": "2.0.0-internal.5.0.0",
-	"private": true,
->>>>>>> 0c898b28
 	"description": "Fluid Framework developer tools",
 	"homepage": "https://fluidframework.com",
 	"repository": {
