lockfileVersion: 5.4

importers:

  .:
    specifiers:
      '@fluidframework/build-common': ^1.2.0
      '@fluidframework/eslint-config-fluid': ^2.0.0
      '@types/mocha': ^10.0.0
      '@types/node': ^14.18.0
      concurrently: ^6.2.0
      eslint: ~8.6.0
      eslint-config-prettier: ~8.5.0
      mocha: ^10.0.0
      prettier: ~2.6.2
      rimraf: ^2.6.2
      typescript: ~4.5.5
    devDependencies:
<<<<<<< HEAD
      '@fluidframework/build-common': 1.2.0
      '@fluidframework/eslint-config-fluid': 2.0.0_kufnqfq7tb5rpdawkdb6g5smma
      '@types/mocha': 10.0.1
      '@types/node': 14.18.51
      concurrently: 6.5.1
      eslint: 8.6.0
      eslint-config-prettier: 8.5.0_eslint@8.6.0
      mocha: 10.2.0
      prettier: 2.6.2
      rimraf: 2.7.1
      typescript: 4.5.5
=======
      '@fluidframework/build-common':
        specifier: ^2.0.0
        version: 2.0.0
      '@fluidframework/eslint-config-fluid':
        specifier: ^2.0.0
        version: 2.0.0(eslint@8.6.0)(typescript@4.5.5)
      '@types/mocha':
        specifier: ^10.0.0
        version: 10.0.1
      '@types/node':
        specifier: ^14.18.0
        version: 14.18.0
      concurrently:
        specifier: ^6.2.0
        version: 6.5.1
      eslint:
        specifier: ~8.6.0
        version: 8.6.0
      eslint-config-prettier:
        specifier: ~8.5.0
        version: 8.5.0(eslint@8.6.0)
      mocha:
        specifier: ^10.0.0
        version: 10.2.0
      prettier:
        specifier: ~2.6.2
        version: 2.6.2
      rimraf:
        specifier: ^2.6.2
        version: 2.7.1
      typescript:
        specifier: ~4.5.5
        version: 4.5.5
>>>>>>> 6fe5eda1

packages:

  /@babel/code-frame/7.22.5:
    resolution: {integrity: sha512-Xmwn266vad+6DAqEB2A6V/CcZVp62BbwVmcOJc2RPuwih1kw02TjQvWVWlcKGbBPd+8/0V5DEkOcizRGYsspYQ==}
    engines: {node: '>=6.9.0'}
    dependencies:
      '@babel/highlight': 7.22.5
    dev: true

  /@babel/helper-validator-identifier/7.22.5:
    resolution: {integrity: sha512-aJXu+6lErq8ltp+JhkJUfk1MTGyuA4v7f3pA+BJ5HLfNC6nAQ0Cpi9uOquUj8Hehg0aUiHzWQbOVJGao6ztBAQ==}
    engines: {node: '>=6.9.0'}
    dev: true

  /@babel/highlight/7.22.5:
    resolution: {integrity: sha512-BSKlD1hgnedS5XRnGOljZawtag7H1yPfQp0tdNJCHoH6AZ+Pcm9VvkrK59/Yy593Ypg0zMxH2BxD1VPYUQ7UIw==}
    engines: {node: '>=6.9.0'}
    dependencies:
      '@babel/helper-validator-identifier': 7.22.5
      chalk: 2.4.2
      js-tokens: 4.0.0
    dev: true

  /@babel/runtime/7.22.5:
    resolution: {integrity: sha512-ecjvYlnAaZ/KVneE/OdKYBYfgXV3Ptu6zQWmgEF7vwKhQnvVS6bjMD2XYgj+SNvQ1GfK/pjgokfPkC/2CO8CuA==}
    engines: {node: '>=6.9.0'}
    dependencies:
      regenerator-runtime: 0.13.11
    dev: true

  /@es-joy/jsdoccomment/0.33.4:
    resolution: {integrity: sha512-02XyYuvR/Gn+3BT6idHVNQ4SSQlA1X1FeEfeKm2ypv8ANB6Lt9KRFZ2S7y5xjwR+EPQ/Rzb0XFaD+xKyqe4ALw==}
    engines: {node: ^14 || ^16 || ^17 || ^18 || ^19}
    dependencies:
      comment-parser: 1.3.1
      esquery: 1.5.0
      jsdoc-type-pratt-parser: 3.1.0
    dev: true

  /@eslint/eslintrc/1.4.1:
    resolution: {integrity: sha512-XXrH9Uarn0stsyldqDYq8r++mROmWRI1xKMXa640Bb//SY1+ECYX6VzT6Lcx5frD0V30XieqJ0oX9I2Xj5aoMA==}
    engines: {node: ^12.22.0 || ^14.17.0 || >=16.0.0}
    dependencies:
      ajv: 6.12.6
      debug: 4.3.4
      espree: 9.5.2
      globals: 13.20.0
      ignore: 5.2.4
      import-fresh: 3.3.0
      js-yaml: 4.1.0
      minimatch: 3.1.2
      strip-json-comments: 3.1.1
    transitivePeerDependencies:
      - supports-color
    dev: true

<<<<<<< HEAD
  /@fluidframework/build-common/1.2.0:
    resolution: {integrity: sha512-YZFWe0fv2opDR+zSdsZDakj0ExtwCE5ztIB3/EMXOCI8DTN3HYL4Cv4j81zgxcQc+aomR4JzRSpHEIOB0eejNw==}
=======
  /@fluidframework/build-common@2.0.0:
    resolution: {integrity: sha512-oJsAczo32UpnM+/8LeE2KKOhr1KBxA48Y4umq/t9QfIFRiX0YtgyrLHRAtnGV6l/+4LX/Urmv6bbckeTFaPw7g==}
>>>>>>> 6fe5eda1
    hasBin: true
    dev: true

  /@fluidframework/eslint-config-fluid/2.0.0_kufnqfq7tb5rpdawkdb6g5smma:
    resolution: {integrity: sha512-/az5CybW5XUZUOk9HMH0nUMtKx5AK+CRfHg35UyygTK+V2OmNRes/yCAbmxoQ1J1Vn2iow3Y/Sgw/oJygciugQ==}
    dependencies:
      '@rushstack/eslint-patch': 1.1.4
      '@rushstack/eslint-plugin': 0.8.6_kufnqfq7tb5rpdawkdb6g5smma
      '@rushstack/eslint-plugin-security': 0.2.6_kufnqfq7tb5rpdawkdb6g5smma
      '@typescript-eslint/eslint-plugin': 5.9.1_i37r4pxnuonvhfobrnldva5ppi
      '@typescript-eslint/parser': 5.9.1_kufnqfq7tb5rpdawkdb6g5smma
      eslint-config-prettier: 8.5.0_eslint@8.6.0
      eslint-plugin-editorconfig: 3.2.0_4x3vxi7gdq53yv6dpzqqqrxppq
      eslint-plugin-eslint-comments: 3.2.0_eslint@8.6.0
      eslint-plugin-import: 2.25.4_gyqcce5u2ijhn2hqkipmk56rmu
      eslint-plugin-jsdoc: 39.3.25_eslint@8.6.0
      eslint-plugin-promise: 6.0.1_eslint@8.6.0
      eslint-plugin-react: 7.28.0_eslint@8.6.0
      eslint-plugin-tsdoc: 0.2.17
      eslint-plugin-unicorn: 40.0.0_eslint@8.6.0
      eslint-plugin-unused-imports: 2.0.0_fhnxgfsp6r3qynjxjvskmntitm
    transitivePeerDependencies:
      - eslint
      - eslint-import-resolver-typescript
      - eslint-import-resolver-webpack
      - supports-color
      - typescript
    dev: true

  /@humanwhocodes/config-array/0.9.5:
    resolution: {integrity: sha512-ObyMyWxZiCu/yTisA7uzx81s40xR2fD5Cg/2Kq7G02ajkNubJf6BopgDTmDyc3U7sXpNKM8cYOw7s7Tyr+DnCw==}
    engines: {node: '>=10.10.0'}
    dependencies:
      '@humanwhocodes/object-schema': 1.2.1
      debug: 4.3.4
      minimatch: 3.1.2
    transitivePeerDependencies:
      - supports-color
    dev: true

  /@humanwhocodes/object-schema/1.2.1:
    resolution: {integrity: sha512-ZnQMnLV4e7hDlUvw8H+U8ASL02SS2Gn6+9Ac3wGGLIe7+je2AeAOxPY+izIPJDfFDb7eDjev0Us8MO1iFRN8hA==}
    dev: true

  /@microsoft/tsdoc-config/0.16.2:
    resolution: {integrity: sha512-OGiIzzoBLgWWR0UdRJX98oYO+XKGf7tiK4Zk6tQ/E4IJqGCe7dvkTvgDZV5cFJUzLGDOjeAXrnZoA6QkVySuxw==}
    dependencies:
      '@microsoft/tsdoc': 0.14.2
      ajv: 6.12.6
      jju: 1.4.0
      resolve: 1.19.0
    dev: true

  /@microsoft/tsdoc/0.14.2:
    resolution: {integrity: sha512-9b8mPpKrfeGRuhFH5iO1iwCLeIIsV6+H1sRfxbkoGXIyQE2BTsPd9zqSqQJ+pv5sJ/hT5M1zvOFL02MnEezFug==}
    dev: true

  /@nodelib/fs.scandir/2.1.5:
    resolution: {integrity: sha512-vq24Bq3ym5HEQm2NKCr3yXDwjc7vTsEThRDnkp2DK9p1uqLR+DHurm/NOTo0KG7HYHU7eppKZj3MyqYuMBf62g==}
    engines: {node: '>= 8'}
    dependencies:
      '@nodelib/fs.stat': 2.0.5
      run-parallel: 1.2.0
    dev: true

  /@nodelib/fs.stat/2.0.5:
    resolution: {integrity: sha512-RkhPPp2zrqDAQA/2jNhnztcPAlv64XdhIp7a7454A5ovI7Bukxgt7MX7udwAu3zg1DcpPU0rz3VV1SeaqvY4+A==}
    engines: {node: '>= 8'}
    dev: true

  /@nodelib/fs.walk/1.2.8:
    resolution: {integrity: sha512-oGB+UxlgWcgQkgwo8GcEGwemoTFt3FIO9ababBmaGwXIoBKZ+GTy0pP185beGg7Llih/NSHSV2XAs1lnznocSg==}
    engines: {node: '>= 8'}
    dependencies:
      '@nodelib/fs.scandir': 2.1.5
      fastq: 1.15.0
    dev: true

  /@rushstack/eslint-patch/1.1.4:
    resolution: {integrity: sha512-LwzQKA4vzIct1zNZzBmRKI9QuNpLgTQMEjsQLf3BXuGYb3QPTP4Yjf6mkdX+X1mYttZ808QpOwAzZjv28kq7DA==}
    dev: true

  /@rushstack/eslint-plugin-security/0.2.6_kufnqfq7tb5rpdawkdb6g5smma:
    resolution: {integrity: sha512-gicwYhbc3Q5U43U2qmhePLedfF6+mSEjcQ/D+Bq4zQLP7zo9MGTKAeYPnLTq0M7hqoCEeQUFQZvNav+kjue6Nw==}
    peerDependencies:
      eslint: ^6.0.0 || ^7.0.0 || ^8.0.0
    dependencies:
      '@rushstack/tree-pattern': 0.2.3
      '@typescript-eslint/experimental-utils': 5.6.0_kufnqfq7tb5rpdawkdb6g5smma
      eslint: 8.6.0
    transitivePeerDependencies:
      - supports-color
      - typescript
    dev: true

  /@rushstack/eslint-plugin/0.8.6_kufnqfq7tb5rpdawkdb6g5smma:
    resolution: {integrity: sha512-R0gbPI3nz1vRUZddOiwpGtBSQ6FXrnsUpKvKoVkADWhkYmtdi6cU/gpQ6amOa5LhLPhSdQNtkhCB+yhUINKgEg==}
    peerDependencies:
      eslint: ^6.0.0 || ^7.0.0 || ^8.0.0
    dependencies:
      '@rushstack/tree-pattern': 0.2.3
      '@typescript-eslint/experimental-utils': 5.6.0_kufnqfq7tb5rpdawkdb6g5smma
      eslint: 8.6.0
    transitivePeerDependencies:
      - supports-color
      - typescript
    dev: true

  /@rushstack/tree-pattern/0.2.3:
    resolution: {integrity: sha512-8KWZxzn6XKuy3iKRSAd2CHXSXneRlGCmH9h/qM7jYQDekp+U18oUzub5xqOqHS2PLUC+torOMYZxgAIO/fF86A==}
    dev: true

  /@types/json-schema/7.0.12:
    resolution: {integrity: sha512-Hr5Jfhc9eYOQNPYO5WLDq/n4jqijdHNlDXjuAQkkt+mWdQR+XJToOHrsD4cPaMXpn6KO7y2+wM8AZEs8VpBLVA==}
    dev: true

  /@types/json5/0.0.29:
    resolution: {integrity: sha512-dRLjCWHYg4oaA77cxO64oO+7JwCwnIzkZPdrrC71jQmQtlhM556pwKo5bUzqvZndkVbeFLIIi+9TC40JNF5hNQ==}
    dev: true

  /@types/mocha/10.0.1:
    resolution: {integrity: sha512-/fvYntiO1GeICvqbQ3doGDIP97vWmvFt83GKguJ6prmQM2iXZfFcq6YE8KteFyRtX2/h5Hf91BYvPodJKFYv5Q==}
    dev: true

  /@types/node/14.18.51:
    resolution: {integrity: sha512-P9bsdGFPpVtofEKlhWMVS2qqx1A/rt9QBfihWlklfHHpUpjtYse5AzFz6j4DWrARLYh6gRnw9+5+DJcrq3KvBA==}
    dev: true

  /@types/normalize-package-data/2.4.1:
    resolution: {integrity: sha512-Gj7cI7z+98M282Tqmp2K5EIsoouUEzbBJhQQzDE3jSIRk6r9gsz0oUokqIUR4u1R3dMHo0pDHM7sNOHyhulypw==}
    dev: true

  /@typescript-eslint/eslint-plugin/5.9.1_i37r4pxnuonvhfobrnldva5ppi:
    resolution: {integrity: sha512-Xv9tkFlyD4MQGpJgTo6wqDqGvHIRmRgah/2Sjz1PUnJTawjHWIwBivUE9x0QtU2WVii9baYgavo/bHjrZJkqTw==}
    engines: {node: ^12.22.0 || ^14.17.0 || >=16.0.0}
    peerDependencies:
      '@typescript-eslint/parser': ^5.0.0
      eslint: ^6.0.0 || ^7.0.0 || ^8.0.0
      typescript: '*'
    peerDependenciesMeta:
      typescript:
        optional: true
    dependencies:
      '@typescript-eslint/experimental-utils': 5.9.1_kufnqfq7tb5rpdawkdb6g5smma
      '@typescript-eslint/parser': 5.9.1_kufnqfq7tb5rpdawkdb6g5smma
      '@typescript-eslint/scope-manager': 5.9.1
      '@typescript-eslint/type-utils': 5.9.1_kufnqfq7tb5rpdawkdb6g5smma
      debug: 4.3.4
      eslint: 8.6.0
      functional-red-black-tree: 1.0.1
      ignore: 5.2.4
      regexpp: 3.2.0
      semver: 7.5.2
      tsutils: 3.21.0_typescript@4.5.5
      typescript: 4.5.5
    transitivePeerDependencies:
      - supports-color
    dev: true

  /@typescript-eslint/experimental-utils/5.6.0_kufnqfq7tb5rpdawkdb6g5smma:
    resolution: {integrity: sha512-VDoRf3Qj7+W3sS/ZBXZh3LBzp0snDLEgvp6qj0vOAIiAPM07bd5ojQ3CTzF/QFl5AKh7Bh1ycgj6lFBJHUt/DA==}
    engines: {node: ^12.22.0 || ^14.17.0 || >=16.0.0}
    peerDependencies:
      eslint: '*'
    dependencies:
      '@types/json-schema': 7.0.12
      '@typescript-eslint/scope-manager': 5.6.0
      '@typescript-eslint/types': 5.6.0
      '@typescript-eslint/typescript-estree': 5.6.0_typescript@4.5.5
      eslint: 8.6.0
      eslint-scope: 5.1.1
      eslint-utils: 3.0.0_eslint@8.6.0
    transitivePeerDependencies:
      - supports-color
      - typescript
    dev: true

  /@typescript-eslint/experimental-utils/5.9.1_kufnqfq7tb5rpdawkdb6g5smma:
    resolution: {integrity: sha512-cb1Njyss0mLL9kLXgS/eEY53SZQ9sT519wpX3i+U457l2UXRDuo87hgKfgRazmu9/tQb0x2sr3Y0yrU+Zz0y+w==}
    engines: {node: ^12.22.0 || ^14.17.0 || >=16.0.0}
    peerDependencies:
      eslint: ^6.0.0 || ^7.0.0 || ^8.0.0
    dependencies:
      '@types/json-schema': 7.0.12
      '@typescript-eslint/scope-manager': 5.9.1
      '@typescript-eslint/types': 5.9.1
      '@typescript-eslint/typescript-estree': 5.9.1_typescript@4.5.5
      eslint: 8.6.0
      eslint-scope: 5.1.1
      eslint-utils: 3.0.0_eslint@8.6.0
    transitivePeerDependencies:
      - supports-color
      - typescript
    dev: true

  /@typescript-eslint/parser/5.9.1_kufnqfq7tb5rpdawkdb6g5smma:
    resolution: {integrity: sha512-PLYO0AmwD6s6n0ZQB5kqPgfvh73p0+VqopQQLuNfi7Lm0EpfKyDalchpVwkE+81k5HeiRrTV/9w1aNHzjD7C4g==}
    engines: {node: ^12.22.0 || ^14.17.0 || >=16.0.0}
    peerDependencies:
      eslint: ^6.0.0 || ^7.0.0 || ^8.0.0
      typescript: '*'
    peerDependenciesMeta:
      typescript:
        optional: true
    dependencies:
      '@typescript-eslint/scope-manager': 5.9.1
      '@typescript-eslint/types': 5.9.1
      '@typescript-eslint/typescript-estree': 5.9.1_typescript@4.5.5
      debug: 4.3.4
      eslint: 8.6.0
      typescript: 4.5.5
    transitivePeerDependencies:
      - supports-color
    dev: true

  /@typescript-eslint/scope-manager/5.6.0:
    resolution: {integrity: sha512-1U1G77Hw2jsGWVsO2w6eVCbOg0HZ5WxL/cozVSTfqnL/eB9muhb8THsP0G3w+BB5xAHv9KptwdfYFAUfzcIh4A==}
    engines: {node: ^12.22.0 || ^14.17.0 || >=16.0.0}
    dependencies:
      '@typescript-eslint/types': 5.6.0
      '@typescript-eslint/visitor-keys': 5.6.0
    dev: true

  /@typescript-eslint/scope-manager/5.9.1:
    resolution: {integrity: sha512-8BwvWkho3B/UOtzRyW07ffJXPaLSUKFBjpq8aqsRvu6HdEuzCY57+ffT7QoV4QXJXWSU1+7g3wE4AlgImmQ9pQ==}
    engines: {node: ^12.22.0 || ^14.17.0 || >=16.0.0}
    dependencies:
      '@typescript-eslint/types': 5.9.1
      '@typescript-eslint/visitor-keys': 5.9.1
    dev: true

  /@typescript-eslint/type-utils/5.9.1_kufnqfq7tb5rpdawkdb6g5smma:
    resolution: {integrity: sha512-tRSpdBnPRssjlUh35rE9ug5HrUvaB9ntREy7gPXXKwmIx61TNN7+l5YKgi1hMKxo5NvqZCfYhA5FvyuJG6X6vg==}
    engines: {node: ^12.22.0 || ^14.17.0 || >=16.0.0}
    peerDependencies:
      eslint: '*'
      typescript: '*'
    peerDependenciesMeta:
      typescript:
        optional: true
    dependencies:
      '@typescript-eslint/experimental-utils': 5.9.1_kufnqfq7tb5rpdawkdb6g5smma
      debug: 4.3.4
      eslint: 8.6.0
      tsutils: 3.21.0_typescript@4.5.5
      typescript: 4.5.5
    transitivePeerDependencies:
      - supports-color
    dev: true

  /@typescript-eslint/types/5.6.0:
    resolution: {integrity: sha512-OIZffked7mXv4mXzWU5MgAEbCf9ecNJBKi+Si6/I9PpTaj+cf2x58h2oHW5/P/yTnPkKaayfjhLvx+crnl5ubA==}
    engines: {node: ^12.22.0 || ^14.17.0 || >=16.0.0}
    dev: true

  /@typescript-eslint/types/5.9.1:
    resolution: {integrity: sha512-SsWegWudWpkZCwwYcKoDwuAjoZXnM1y2EbEerTHho19Hmm+bQ56QG4L4jrtCu0bI5STaRTvRTZmjprWlTw/5NQ==}
    engines: {node: ^12.22.0 || ^14.17.0 || >=16.0.0}
    dev: true

  /@typescript-eslint/typescript-estree/5.6.0_typescript@4.5.5:
    resolution: {integrity: sha512-92vK5tQaE81rK7fOmuWMrSQtK1IMonESR+RJR2Tlc7w4o0MeEdjgidY/uO2Gobh7z4Q1hhS94Cr7r021fMVEeA==}
    engines: {node: ^12.22.0 || ^14.17.0 || >=16.0.0}
    peerDependencies:
      typescript: '*'
    peerDependenciesMeta:
      typescript:
        optional: true
    dependencies:
      '@typescript-eslint/types': 5.6.0
      '@typescript-eslint/visitor-keys': 5.6.0
      debug: 4.3.4
      globby: 11.1.0
      is-glob: 4.0.3
      semver: 7.5.2
      tsutils: 3.21.0_typescript@4.5.5
      typescript: 4.5.5
    transitivePeerDependencies:
      - supports-color
    dev: true

  /@typescript-eslint/typescript-estree/5.9.1_typescript@4.5.5:
    resolution: {integrity: sha512-gL1sP6A/KG0HwrahVXI9fZyeVTxEYV//6PmcOn1tD0rw8VhUWYeZeuWHwwhnewnvEMcHjhnJLOBhA9rK4vmb8A==}
    engines: {node: ^12.22.0 || ^14.17.0 || >=16.0.0}
    peerDependencies:
      typescript: '*'
    peerDependenciesMeta:
      typescript:
        optional: true
    dependencies:
      '@typescript-eslint/types': 5.9.1
      '@typescript-eslint/visitor-keys': 5.9.1
      debug: 4.3.4
      globby: 11.1.0
      is-glob: 4.0.3
      semver: 7.5.2
      tsutils: 3.21.0_typescript@4.5.5
      typescript: 4.5.5
    transitivePeerDependencies:
      - supports-color
    dev: true

  /@typescript-eslint/visitor-keys/5.6.0:
    resolution: {integrity: sha512-1p7hDp5cpRFUyE3+lvA74egs+RWSgumrBpzBCDzfTFv0aQ7lIeay80yU0hIxgAhwQ6PcasW35kaOCyDOv6O/Ng==}
    engines: {node: ^12.22.0 || ^14.17.0 || >=16.0.0}
    dependencies:
      '@typescript-eslint/types': 5.6.0
      eslint-visitor-keys: 3.4.1
    dev: true

  /@typescript-eslint/visitor-keys/5.9.1:
    resolution: {integrity: sha512-Xh37pNz9e9ryW4TVdwiFzmr4hloty8cFj8GTWMXh3Z8swGwyQWeCcNgF0hm6t09iZd6eiZmIf4zHedQVP6TVtg==}
    engines: {node: ^12.22.0 || ^14.17.0 || >=16.0.0}
    dependencies:
      '@typescript-eslint/types': 5.9.1
      eslint-visitor-keys: 3.4.1
    dev: true

  /acorn-jsx/5.3.2_acorn@8.9.0:
    resolution: {integrity: sha512-rq9s+JNhf0IChjtDXxllJ7g41oZk5SlXtp0LHwyA5cejwn7vKmKp4pPri6YEePv2PU65sAsegbXtIinmDFDXgQ==}
    peerDependencies:
      acorn: ^6.0.0 || ^7.0.0 || ^8.0.0
    dependencies:
      acorn: 8.9.0
    dev: true

  /acorn/8.9.0:
    resolution: {integrity: sha512-jaVNAFBHNLXspO543WnNNPZFRtavh3skAkITqD0/2aeMkKZTN+254PyhwxFYrk3vQ1xfY+2wbesJMs/JC8/PwQ==}
    engines: {node: '>=0.4.0'}
    hasBin: true
    dev: true

  /ajv/6.12.6:
    resolution: {integrity: sha512-j3fVLgvTo527anyYyJOGTYJbG+vnnQYvE0m5mmkc1TK+nxAppkCLMIL0aZ4dblVCNoGShhm+kzE4ZUykBoMg4g==}
    dependencies:
      fast-deep-equal: 3.1.3
      fast-json-stable-stringify: 2.1.0
      json-schema-traverse: 0.4.1
      uri-js: 4.4.1
    dev: true

  /ansi-colors/4.1.1:
    resolution: {integrity: sha512-JoX0apGbHaUJBNl6yF+p6JAFYZ666/hhCGKN5t9QFjbJQKUU/g8MNbFDbvfrgKXvI1QpZplPOnwIo99lX/AAmA==}
    engines: {node: '>=6'}
    dev: true

  /ansi-colors/4.1.3:
    resolution: {integrity: sha512-/6w/C21Pm1A7aZitlI5Ni/2J6FFQN8i1Cvz3kHABAAbw93v/NlvKdVOqz7CCWz/3iv/JplRSEEZ83XION15ovw==}
    engines: {node: '>=6'}
    dev: true

  /ansi-regex/5.0.1:
    resolution: {integrity: sha512-quJQXlTSUGL2LH9SUXo8VwsY4soanhgo6LNSm84E1LBcE8s3O0wpdiRzyR9z/ZZJMlMWv37qOOb9pdJlMUEKFQ==}
    engines: {node: '>=8'}
    dev: true

  /ansi-styles/3.2.1:
    resolution: {integrity: sha512-VT0ZI6kZRdTh8YyJw3SMbYm/u+NqfsAxEpWO0Pf9sq8/e94WxxOpPKx9FR1FlyCtOVDNOQ+8ntlqFxiRc+r5qA==}
    engines: {node: '>=4'}
    dependencies:
      color-convert: 1.9.3
    dev: true

  /ansi-styles/4.3.0:
    resolution: {integrity: sha512-zbB9rCJAT1rbjiVDb2hqKFHNYLxgtk8NURxZ3IZwD3F6NtxbXZQCnnSi1Lkx+IDohdPlFp222wVALIheZJQSEg==}
    engines: {node: '>=8'}
    dependencies:
      color-convert: 2.0.1
    dev: true

  /anymatch/3.1.3:
    resolution: {integrity: sha512-KMReFUr0B4t+D+OBkjR3KYqvocp2XaSzO55UcB6mgQMd3KbcE+mWTyvVV7D/zsdEbNnV6acZUutkiHQXvTr1Rw==}
    engines: {node: '>= 8'}
    dependencies:
      normalize-path: 3.0.0
      picomatch: 2.3.1
    dev: true

  /argparse/2.0.1:
    resolution: {integrity: sha512-8+9WqebbFzpX9OR+Wa6O29asIogeRMzcGtAINdpMHHyAg10f05aSFVBbcEqGf/PXw1EjAZ+q2/bEBg3DvurK3Q==}
    dev: true

  /array-buffer-byte-length/1.0.0:
    resolution: {integrity: sha512-LPuwb2P+NrQw3XhxGc36+XSvuBPopovXYTR9Ew++Du9Yb/bx5AzBfrIsBoj0EZUifjQU+sHL21sseZ3jerWO/A==}
    dependencies:
      call-bind: 1.0.2
      is-array-buffer: 3.0.2
    dev: true

  /array-includes/3.1.6:
    resolution: {integrity: sha512-sgTbLvL6cNnw24FnbaDyjmvddQ2ML8arZsgaJhoABMoplz/4QRhtrYS+alr1BUM1Bwp6dhx8vVCBSLG+StwOFw==}
    engines: {node: '>= 0.4'}
    dependencies:
      call-bind: 1.0.2
      define-properties: 1.2.0
      es-abstract: 1.21.2
      get-intrinsic: 1.2.1
      is-string: 1.0.7
    dev: true

  /array-union/2.1.0:
    resolution: {integrity: sha512-HGyxoOTYUyCM6stUe6EJgnd4EoewAI7zMdfqO+kGjnlZmBDz/cR5pf8r/cR4Wq60sL/p0IkcjUEEPwS3GFrIyw==}
    engines: {node: '>=8'}
    dev: true

  /array.prototype.flat/1.3.1:
    resolution: {integrity: sha512-roTU0KWIOmJ4DRLmwKd19Otg0/mT3qPNt0Qb3GWW8iObuZXxrjB/pzn0R3hqpRSWg4HCwqx+0vwOnWnvlOyeIA==}
    engines: {node: '>= 0.4'}
    dependencies:
      call-bind: 1.0.2
      define-properties: 1.2.0
      es-abstract: 1.21.2
      es-shim-unscopables: 1.0.0
    dev: true

  /array.prototype.flatmap/1.3.1:
    resolution: {integrity: sha512-8UGn9O1FDVvMNB0UlLv4voxRMze7+FpHyF5mSMRjWHUMlpoDViniy05870VlxhfgTnLbpuwTzvD76MTtWxB/mQ==}
    engines: {node: '>= 0.4'}
    dependencies:
      call-bind: 1.0.2
      define-properties: 1.2.0
      es-abstract: 1.21.2
      es-shim-unscopables: 1.0.0
    dev: true

  /available-typed-arrays/1.0.5:
    resolution: {integrity: sha512-DMD0KiN46eipeziST1LPP/STfDU0sufISXmjSgvVsoU2tqxctQeASejWcfNtxYKqETM1UxQ8sp2OrSBWpHY6sw==}
    engines: {node: '>= 0.4'}
    dev: true

  /balanced-match/1.0.2:
    resolution: {integrity: sha512-3oSeUO0TMV67hN1AmbXsK4yaqU7tjiHlbxRDZOpH0KW9+CeX4bRAaX0Anxt0tx2MrpRpWwQaPwIlISEJhYU5Pw==}
    dev: true

  /binary-extensions/2.2.0:
    resolution: {integrity: sha512-jDctJ/IVQbZoJykoeHbhXpOlNBqGNcwXJKJog42E5HDPUwQTSdjCHdihjj0DlnheQ7blbT6dHOafNAiS8ooQKA==}
    engines: {node: '>=8'}
    dev: true

  /brace-expansion/1.1.11:
    resolution: {integrity: sha512-iCuPHDFgrHX7H2vEI/5xpz07zSHB00TpugqhmYtVmMO6518mCuRMoOYFldEBl0g187ufozdaHgWKcYFb61qGiA==}
    dependencies:
      balanced-match: 1.0.2
      concat-map: 0.0.1
    dev: true

  /brace-expansion/2.0.1:
    resolution: {integrity: sha512-XnAIvQ8eM+kC6aULx6wuQiwVsnzsi9d3WxzV3FpWTGA19F621kwdbsAcFKXgKUHZWsy+mY6iL1sHTxWEFCytDA==}
    dependencies:
      balanced-match: 1.0.2
    dev: true

  /braces/3.0.2:
    resolution: {integrity: sha512-b8um+L1RzM3WDSzvhm6gIz1yfTbBt6YTlcEKAvsmqCZZFw46z626lVj9j1yEPW33H5H+lBQpZMP1k8l+78Ha0A==}
    engines: {node: '>=8'}
    dependencies:
      fill-range: 7.0.1
    dev: true

  /browser-stdout/1.3.1:
    resolution: {integrity: sha512-qhAVI1+Av2X7qelOfAIYwXONood6XlZE/fXaBSmW/T5SzLAmCgzi+eiWE7fUvbHaeNBQH13UftjpXxsfLkMpgw==}
    dev: true

  /builtin-modules/3.3.0:
    resolution: {integrity: sha512-zhaCDicdLuWN5UbN5IMnFqNMhNfo919sH85y2/ea+5Yg9TsTkeZxpL+JLbp6cgYFS4sRLp3YV4S6yDuqVWHYOw==}
    engines: {node: '>=6'}
    dev: true

  /call-bind/1.0.2:
    resolution: {integrity: sha512-7O+FbCihrB5WGbFYesctwmTKae6rOiIzmz1icreWJ+0aA7LJfuqhEso2T9ncpcFtzMQtzXf2QGGueWJGTYsqrA==}
    dependencies:
      function-bind: 1.1.1
      get-intrinsic: 1.2.1
    dev: true

  /callsites/3.1.0:
    resolution: {integrity: sha512-P8BjAsXvZS+VIDUI11hHCQEv74YT67YUi5JJFNWIqL235sBmjX4+qx9Muvls5ivyNENctx46xQLQ3aTuE7ssaQ==}
    engines: {node: '>=6'}
    dev: true

  /camelcase/6.3.0:
    resolution: {integrity: sha512-Gmy6FhYlCY7uOElZUSbxo2UCDH8owEk996gkbrpsgGtrJLM3J7jGxl9Ic7Qwwj4ivOE5AWZWRMecDdF7hqGjFA==}
    engines: {node: '>=10'}
    dev: true

  /chalk/2.4.2:
    resolution: {integrity: sha512-Mti+f9lpJNcwF4tWV8/OrTTtF1gZi+f8FqlyAdouralcFWFQWF2+NgCHShjkCb+IFBLq9buZwE1xckQU4peSuQ==}
    engines: {node: '>=4'}
    dependencies:
      ansi-styles: 3.2.1
      escape-string-regexp: 1.0.5
      supports-color: 5.5.0
    dev: true

  /chalk/4.1.2:
    resolution: {integrity: sha512-oKnbhFyRIXpUuez8iBMmyEa4nbj4IOQyuhc/wy9kY7/WVPcwIO9VA668Pu8RkO7+0G76SLROeyw9CpQ061i4mA==}
    engines: {node: '>=10'}
    dependencies:
      ansi-styles: 4.3.0
      supports-color: 7.2.0
    dev: true

  /chokidar/3.5.3:
    resolution: {integrity: sha512-Dr3sfKRP6oTcjf2JmUmFJfeVMvXBdegxB0iVQ5eb2V10uFJUCAS8OByZdVAyVb8xXNz3GjjTgj9kLWsZTqE6kw==}
    engines: {node: '>= 8.10.0'}
    dependencies:
      anymatch: 3.1.3
      braces: 3.0.2
      glob-parent: 5.1.2
      is-binary-path: 2.1.0
      is-glob: 4.0.3
      normalize-path: 3.0.0
      readdirp: 3.6.0
    optionalDependencies:
      fsevents: 2.3.2
    dev: true

  /ci-info/3.8.0:
    resolution: {integrity: sha512-eXTggHWSooYhq49F2opQhuHWgzucfF2YgODK4e1566GQs5BIfP30B0oenwBJHfWxAs2fyPB1s7Mg949zLf61Yw==}
    engines: {node: '>=8'}
    dev: true

  /clean-regexp/1.0.0:
    resolution: {integrity: sha512-GfisEZEJvzKrmGWkvfhgzcz/BllN1USeqD2V6tg14OAOgaCD2Z/PUEuxnAZ/nPvmaHRG7a8y77p1T/IRQ4D1Hw==}
    engines: {node: '>=4'}
    dependencies:
      escape-string-regexp: 1.0.5
    dev: true

  /cliui/7.0.4:
    resolution: {integrity: sha512-OcRE68cOsVMXp1Yvonl/fzkQOyjLSu/8bhPDfQt0e0/Eb283TKP20Fs2MqoPsr9SwA595rRCA+QMzYc9nBP+JQ==}
    dependencies:
      string-width: 4.2.3
      strip-ansi: 6.0.1
      wrap-ansi: 7.0.0
    dev: true

  /color-convert/1.9.3:
    resolution: {integrity: sha512-QfAUtd+vFdAtFQcC8CCyYt1fYWxSqAiK2cSD6zDB8N3cpsEBAvRxp9zOGg6G/SHHJYAT88/az/IuDGALsNVbGg==}
    dependencies:
      color-name: 1.1.3
    dev: true

  /color-convert/2.0.1:
    resolution: {integrity: sha512-RRECPsj7iu/xb5oKYcsFHSppFNnsj/52OVTRKb4zP5onXwVF3zVmmToNcOfGC+CRDpfK/U584fMg38ZHCaElKQ==}
    engines: {node: '>=7.0.0'}
    dependencies:
      color-name: 1.1.4
    dev: true

  /color-name/1.1.3:
    resolution: {integrity: sha512-72fSenhMw2HZMTVHeCA9KCmpEIbzWiQsjN+BHcBbS9vr1mtt+vJjPdksIBNUmKAW8TFUDPJK5SUU3QhE9NEXDw==}
    dev: true

  /color-name/1.1.4:
    resolution: {integrity: sha512-dOy+3AuW3a2wNbZHIuMZpTcgjGuLU/uBL/ubcZF9OXbDo8ff4O8yVp5Bf0efS8uEoYo5q4Fx7dY9OgQGXgAsQA==}
    dev: true

  /commander/2.20.3:
    resolution: {integrity: sha512-GpVkmM8vF2vQUkj2LvZmD35JxeJOLCwJ9cUkugyk2nuhbv3+mJvpLYYt+0+USMxE+oj+ey/lJEnhZw75x/OMcQ==}
    dev: true

  /comment-parser/1.3.1:
    resolution: {integrity: sha512-B52sN2VNghyq5ofvUsqZjmk6YkihBX5vMSChmSK9v4ShjKf3Vk5Xcmgpw4o+iIgtrnM/u5FiMpz9VKb8lpBveA==}
    engines: {node: '>= 12.0.0'}
    dev: true

  /concat-map/0.0.1:
    resolution: {integrity: sha512-/Srv4dswyQNBfohGpz9o6Yb3Gz3SrUDqBH5rTuhGR7ahtlbYKnVxw2bCFMRljaA7EXHaXZ8wsHdodFvbkhKmqg==}
    dev: true

  /concurrently/6.5.1:
    resolution: {integrity: sha512-FlSwNpGjWQfRwPLXvJ/OgysbBxPkWpiVjy1042b0U7on7S7qwwMIILRj7WTN1mTgqa582bG6NFuScOoh6Zgdag==}
    engines: {node: '>=10.0.0'}
    hasBin: true
    dependencies:
      chalk: 4.1.2
      date-fns: 2.30.0
      lodash: 4.17.21
      rxjs: 6.6.7
      spawn-command: 0.0.2-1
      supports-color: 8.1.1
      tree-kill: 1.2.2
      yargs: 16.2.0
    dev: true

  /cross-spawn/7.0.3:
    resolution: {integrity: sha512-iRDPJKUPVEND7dHPO8rkbOnPpyDygcDFtWjpeWNCgy8WP2rXcxXL8TskReQl6OrB2G7+UJrags1q15Fudc7G6w==}
    engines: {node: '>= 8'}
    dependencies:
      path-key: 3.1.1
      shebang-command: 2.0.0
      which: 2.0.2
    dev: true

  /date-fns/2.30.0:
    resolution: {integrity: sha512-fnULvOpxnC5/Vg3NCiWelDsLiUc9bRwAPs/+LfTLNvetFCtCTN+yQz15C/fs4AwX1R9K5GLtLfn8QW+dWisaAw==}
    engines: {node: '>=0.11'}
    dependencies:
      '@babel/runtime': 7.22.5
    dev: true

  /debug/2.6.9:
    resolution: {integrity: sha512-bC7ElrdJaJnPbAP+1EotYvqZsb3ecl5wi6Bfi6BJTUcNowp6cvspg0jXznRTKDjm/E7AdgFBVeAPVMNcKGsHMA==}
    peerDependencies:
      supports-color: '*'
    peerDependenciesMeta:
      supports-color:
        optional: true
    dependencies:
      ms: 2.0.0
    dev: true

  /debug/3.2.7:
    resolution: {integrity: sha512-CFjzYYAi4ThfiQvizrFQevTTXHtnCqWfe7x1AhgEscTz6ZbLbfoLRLPugTQyBth6f8ZERVUSyWHFD/7Wu4t1XQ==}
    peerDependencies:
      supports-color: '*'
    peerDependenciesMeta:
      supports-color:
        optional: true
    dependencies:
      ms: 2.1.3
    dev: true

  /debug/4.3.4:
    resolution: {integrity: sha512-PRWFHuSU3eDtQJPvnNY7Jcket1j0t5OuOsFzPPzsekD52Zl8qUfFIPEiswXqIvHWGVHOgX+7G/vCNNhehwxfkQ==}
    engines: {node: '>=6.0'}
    peerDependencies:
      supports-color: '*'
    peerDependenciesMeta:
      supports-color:
        optional: true
    dependencies:
      ms: 2.1.2
    dev: true

  /debug/4.3.4_supports-color@8.1.1:
    resolution: {integrity: sha512-PRWFHuSU3eDtQJPvnNY7Jcket1j0t5OuOsFzPPzsekD52Zl8qUfFIPEiswXqIvHWGVHOgX+7G/vCNNhehwxfkQ==}
    engines: {node: '>=6.0'}
    peerDependencies:
      supports-color: '*'
    peerDependenciesMeta:
      supports-color:
        optional: true
    dependencies:
      ms: 2.1.2
      supports-color: 8.1.1
    dev: true

  /decamelize/4.0.0:
    resolution: {integrity: sha512-9iE1PgSik9HeIIw2JO94IidnE3eBoQrFJ3w7sFuzSX4DpmZ3v5sZpUiV5Swcf6mQEF+Y0ru8Neo+p+nyh2J+hQ==}
    engines: {node: '>=10'}
    dev: true

  /deep-is/0.1.4:
    resolution: {integrity: sha512-oIPzksmTg4/MriiaYGO+okXDT7ztn/w3Eptv/+gSIdMdKsJo0u4CfYNFJPy+4SKMuCqGw2wxnA+URMg3t8a/bQ==}
    dev: true

  /define-properties/1.2.0:
    resolution: {integrity: sha512-xvqAVKGfT1+UAvPwKTVw/njhdQ8ZhXK4lI0bCIuCMrp2up9nPnaDftrLtmpTazqd1o+UY4zgzU+avtMbDP+ldA==}
    engines: {node: '>= 0.4'}
    dependencies:
      has-property-descriptors: 1.0.0
      object-keys: 1.1.1
    dev: true

  /diff/5.0.0:
    resolution: {integrity: sha512-/VTCrvm5Z0JGty/BWHljh+BAiw3IK+2j87NGMu8Nwc/f48WoDAC395uomO9ZD117ZOBaHmkX1oyLvkVM/aIT3w==}
    engines: {node: '>=0.3.1'}
    dev: true

  /dir-glob/3.0.1:
    resolution: {integrity: sha512-WkrWp9GR4KXfKGYzOLmTuGVi1UWFfws377n9cc55/tb6DuqyF6pcQ5AbiHEshaDpY9v6oaSr2XCDidGmMwdzIA==}
    engines: {node: '>=8'}
    dependencies:
      path-type: 4.0.0
    dev: true

  /doctrine/2.1.0:
    resolution: {integrity: sha512-35mSku4ZXK0vfCuHEDAwt55dg2jNajHZ1odvF+8SSr82EsZY4QmXfuWso8oEd8zRhVObSN18aM0CjSdoBX7zIw==}
    engines: {node: '>=0.10.0'}
    dependencies:
      esutils: 2.0.3
    dev: true

  /doctrine/3.0.0:
    resolution: {integrity: sha512-yS+Q5i3hBf7GBkd4KG8a7eBNNWNGLTaEwwYWUijIYM7zrlYDM0BFXHjjPWlWZ1Rg7UaddZeIDmi9jF3HmqiQ2w==}
    engines: {node: '>=6.0.0'}
    dependencies:
      esutils: 2.0.3
    dev: true

  /editorconfig/0.15.3:
    resolution: {integrity: sha512-M9wIMFx96vq0R4F+gRpY3o2exzb8hEj/n9S8unZtHSvYjibBp/iMufSzvmOcV/laG0ZtuTVGtiJggPOSW2r93g==}
    hasBin: true
    dependencies:
      commander: 2.20.3
      lru-cache: 4.1.5
      semver: 5.7.1
      sigmund: 1.0.1
    dev: true

  /emoji-regex/8.0.0:
    resolution: {integrity: sha512-MSjYzcWNOA0ewAHpz0MxpYFvwg6yjy1NG3xteoqz644VCo/RPgnr1/GGt+ic3iJTzQ8Eu3TdM14SawnVUmGE6A==}
    dev: true

  /enquirer/2.3.6:
    resolution: {integrity: sha512-yjNnPr315/FjS4zIsUxYguYUPP2e1NK4d7E7ZOLiyYCcbFBiTMyID+2wvm2w6+pZ/odMA7cRkjhsPbltwBOrLg==}
    engines: {node: '>=8.6'}
    dependencies:
      ansi-colors: 4.1.3
    dev: true

  /error-ex/1.3.2:
    resolution: {integrity: sha512-7dFHNmqeFSEt2ZBsCriorKnn3Z2pj+fd9kmI6QoWw4//DL+icEBfc0U7qJCisqrTsKTjw4fNFy2pW9OqStD84g==}
    dependencies:
      is-arrayish: 0.2.1
    dev: true

  /es-abstract/1.21.2:
    resolution: {integrity: sha512-y/B5POM2iBnIxCiernH1G7rC9qQoM77lLIMQLuob0zhp8C56Po81+2Nj0WFKnd0pNReDTnkYryc+zhOzpEIROg==}
    engines: {node: '>= 0.4'}
    dependencies:
      array-buffer-byte-length: 1.0.0
      available-typed-arrays: 1.0.5
      call-bind: 1.0.2
      es-set-tostringtag: 2.0.1
      es-to-primitive: 1.2.1
      function.prototype.name: 1.1.5
      get-intrinsic: 1.2.1
      get-symbol-description: 1.0.0
      globalthis: 1.0.3
      gopd: 1.0.1
      has: 1.0.3
      has-property-descriptors: 1.0.0
      has-proto: 1.0.1
      has-symbols: 1.0.3
      internal-slot: 1.0.5
      is-array-buffer: 3.0.2
      is-callable: 1.2.7
      is-negative-zero: 2.0.2
      is-regex: 1.1.4
      is-shared-array-buffer: 1.0.2
      is-string: 1.0.7
      is-typed-array: 1.1.10
      is-weakref: 1.0.2
      object-inspect: 1.12.3
      object-keys: 1.1.1
      object.assign: 4.1.4
      regexp.prototype.flags: 1.5.0
      safe-regex-test: 1.0.0
      string.prototype.trim: 1.2.7
      string.prototype.trimend: 1.0.6
      string.prototype.trimstart: 1.0.6
      typed-array-length: 1.0.4
      unbox-primitive: 1.0.2
      which-typed-array: 1.1.9
    dev: true

  /es-set-tostringtag/2.0.1:
    resolution: {integrity: sha512-g3OMbtlwY3QewlqAiMLI47KywjWZoEytKr8pf6iTC8uJq5bIAH52Z9pnQ8pVL6whrCto53JZDuUIsifGeLorTg==}
    engines: {node: '>= 0.4'}
    dependencies:
      get-intrinsic: 1.2.1
      has: 1.0.3
      has-tostringtag: 1.0.0
    dev: true

  /es-shim-unscopables/1.0.0:
    resolution: {integrity: sha512-Jm6GPcCdC30eMLbZ2x8z2WuRwAws3zTBBKuusffYVUrNj/GVSUAZ+xKMaUpfNDR5IbyNA5LJbaecoUVbmUcB1w==}
    dependencies:
      has: 1.0.3
    dev: true

  /es-to-primitive/1.2.1:
    resolution: {integrity: sha512-QCOllgZJtaUo9miYBcLChTUaHNjJF3PYs1VidD7AwiEj1kYxKeQTctLAezAOH5ZKRH0g2IgPn6KwB4IT8iRpvA==}
    engines: {node: '>= 0.4'}
    dependencies:
      is-callable: 1.2.7
      is-date-object: 1.0.5
      is-symbol: 1.0.4
    dev: true

  /escalade/3.1.1:
    resolution: {integrity: sha512-k0er2gUkLf8O0zKJiAhmkTnJlTvINGv7ygDNPbeIsX/TJjGJZHuh9B2UxbsaEkmlEo9MfhrSzmhIlhRlI2GXnw==}
    engines: {node: '>=6'}
    dev: true

  /escape-string-regexp/1.0.5:
    resolution: {integrity: sha512-vbRorB5FUQWvla16U8R/qgaFIya2qGzwDrNmCZuYKrbdSUMG6I1ZCGQRefkRVhuOkIGVne7BQ35DSfo1qvJqFg==}
    engines: {node: '>=0.8.0'}
    dev: true

  /escape-string-regexp/4.0.0:
    resolution: {integrity: sha512-TtpcNJ3XAzx3Gq8sWRzJaVajRs0uVxA2YAkdb1jm2YkPz4G6egUFAyA3n5vtEIZefPk5Wa4UXbKuS5fKkJWdgA==}
    engines: {node: '>=10'}
    dev: true

  /eslint-config-prettier/8.5.0_eslint@8.6.0:
    resolution: {integrity: sha512-obmWKLUNCnhtQRKc+tmnYuQl0pFU1ibYJQ5BGhTVB08bHe9wC8qUeG7c08dj9XX+AuPj1YSGSQIHl1pnDHZR0Q==}
    hasBin: true
    peerDependencies:
      eslint: '>=7.0.0'
    dependencies:
      eslint: 8.6.0
    dev: true

  /eslint-import-resolver-node/0.3.7:
    resolution: {integrity: sha512-gozW2blMLJCeFpBwugLTGyvVjNoeo1knonXAcatC6bjPBZitotxdWf7Gimr25N4c0AAOo4eOUfaG82IJPDpqCA==}
    dependencies:
      debug: 3.2.7
      is-core-module: 2.12.1
      resolve: 1.22.2
    transitivePeerDependencies:
      - supports-color
    dev: true

  /eslint-module-utils/2.8.0_iwcyz3q5swh44qq6nyzz4rzmcq:
    resolution: {integrity: sha512-aWajIYfsqCKRDgUfjEXNN/JlrzauMuSEy5sbd7WXbtW3EH6A6MpwEh42c7qD+MqQo9QMJ6fWLAeIJynx0g6OAw==}
    engines: {node: '>=4'}
    peerDependencies:
      '@typescript-eslint/parser': '*'
      eslint: '*'
      eslint-import-resolver-node: '*'
      eslint-import-resolver-typescript: '*'
      eslint-import-resolver-webpack: '*'
    peerDependenciesMeta:
      '@typescript-eslint/parser':
        optional: true
      eslint:
        optional: true
      eslint-import-resolver-node:
        optional: true
      eslint-import-resolver-typescript:
        optional: true
      eslint-import-resolver-webpack:
        optional: true
    dependencies:
      '@typescript-eslint/parser': 5.9.1_kufnqfq7tb5rpdawkdb6g5smma
      debug: 3.2.7
      eslint: 8.6.0
      eslint-import-resolver-node: 0.3.7
    transitivePeerDependencies:
      - supports-color
    dev: true

  /eslint-plugin-editorconfig/3.2.0_4x3vxi7gdq53yv6dpzqqqrxppq:
    resolution: {integrity: sha512-XiUg69+qgv6BekkPCjP8+2DMODzPqtLV5i0Q9FO1v40P62pfodG1vjIihVbw/338hS5W26S+8MTtXaAlrg37QQ==}
    dependencies:
      '@typescript-eslint/eslint-plugin': 5.9.1_i37r4pxnuonvhfobrnldva5ppi
      editorconfig: 0.15.3
      eslint: 8.6.0
      klona: 2.0.6
    transitivePeerDependencies:
      - '@typescript-eslint/parser'
      - supports-color
      - typescript
    dev: true

  /eslint-plugin-eslint-comments/3.2.0_eslint@8.6.0:
    resolution: {integrity: sha512-0jkOl0hfojIHHmEHgmNdqv4fmh7300NdpA9FFpF7zaoLvB/QeXOGNLIo86oAveJFrfB1p05kC8hpEMHM8DwWVQ==}
    engines: {node: '>=6.5.0'}
    peerDependencies:
      eslint: '>=4.19.1'
    dependencies:
      escape-string-regexp: 1.0.5
      eslint: 8.6.0
      ignore: 5.2.4
    dev: true

  /eslint-plugin-import/2.25.4_gyqcce5u2ijhn2hqkipmk56rmu:
    resolution: {integrity: sha512-/KJBASVFxpu0xg1kIBn9AUa8hQVnszpwgE7Ld0lKAlx7Ie87yzEzCgSkekt+le/YVhiaosO4Y14GDAOc41nfxA==}
    engines: {node: '>=4'}
    peerDependencies:
      '@typescript-eslint/parser': '*'
      eslint: ^2 || ^3 || ^4 || ^5 || ^6 || ^7.2.0 || ^8
    peerDependenciesMeta:
      '@typescript-eslint/parser':
        optional: true
    dependencies:
      '@typescript-eslint/parser': 5.9.1_kufnqfq7tb5rpdawkdb6g5smma
      array-includes: 3.1.6
      array.prototype.flat: 1.3.1
      debug: 2.6.9
      doctrine: 2.1.0
      eslint: 8.6.0
      eslint-import-resolver-node: 0.3.7
      eslint-module-utils: 2.8.0_iwcyz3q5swh44qq6nyzz4rzmcq
      has: 1.0.3
      is-core-module: 2.12.1
      is-glob: 4.0.3
      minimatch: 3.1.2
      object.values: 1.1.6
      resolve: 1.22.2
      tsconfig-paths: 3.14.2
    transitivePeerDependencies:
      - eslint-import-resolver-typescript
      - eslint-import-resolver-webpack
      - supports-color
    dev: true

  /eslint-plugin-jsdoc/39.3.25_eslint@8.6.0:
    resolution: {integrity: sha512-7JiFOOaipz7Z7lNQ9sMJ6cdvclmVUwNYtFWGS3a0k0uEFcdZPPD64WOfENuyNHpl86C0AKIEPgOpZby5kd+pew==}
    engines: {node: ^14 || ^16 || ^17 || ^18 || ^19}
    peerDependencies:
      eslint: ^7.0.0 || ^8.0.0
    dependencies:
      '@es-joy/jsdoccomment': 0.33.4
      comment-parser: 1.3.1
      debug: 4.3.4
      escape-string-regexp: 4.0.0
      eslint: 8.6.0
      esquery: 1.5.0
      semver: 7.5.2
      spdx-expression-parse: 3.0.1
    transitivePeerDependencies:
      - supports-color
    dev: true

  /eslint-plugin-promise/6.0.1_eslint@8.6.0:
    resolution: {integrity: sha512-uM4Tgo5u3UWQiroOyDEsYcVMOo7re3zmno0IZmB5auxoaQNIceAbXEkSt8RNrKtaYehARHG06pYK6K1JhtP0Zw==}
    engines: {node: ^12.22.0 || ^14.17.0 || >=16.0.0}
    peerDependencies:
      eslint: ^7.0.0 || ^8.0.0
    dependencies:
      eslint: 8.6.0
    dev: true

  /eslint-plugin-react/7.28.0_eslint@8.6.0:
    resolution: {integrity: sha512-IOlFIRHzWfEQQKcAD4iyYDndHwTQiCMcJVJjxempf203jnNLUnW34AXLrV33+nEXoifJE2ZEGmcjKPL8957eSw==}
    engines: {node: '>=4'}
    peerDependencies:
      eslint: ^3 || ^4 || ^5 || ^6 || ^7 || ^8
    dependencies:
      array-includes: 3.1.6
      array.prototype.flatmap: 1.3.1
      doctrine: 2.1.0
      eslint: 8.6.0
      estraverse: 5.3.0
      jsx-ast-utils: 3.3.3
      minimatch: 3.1.2
      object.entries: 1.1.6
      object.fromentries: 2.0.6
      object.hasown: 1.1.2
      object.values: 1.1.6
      prop-types: 15.8.1
      resolve: 2.0.0-next.4
      semver: 6.3.0
      string.prototype.matchall: 4.0.8
    dev: true

  /eslint-plugin-tsdoc/0.2.17:
    resolution: {integrity: sha512-xRmVi7Zx44lOBuYqG8vzTXuL6IdGOeF9nHX17bjJ8+VE6fsxpdGem0/SBTmAwgYMKYB1WBkqRJVQ+n8GK041pA==}
    dependencies:
      '@microsoft/tsdoc': 0.14.2
      '@microsoft/tsdoc-config': 0.16.2
    dev: true

  /eslint-plugin-unicorn/40.0.0_eslint@8.6.0:
    resolution: {integrity: sha512-5GRXISfBk8jMmYk1eeNDw8zSRnWTxBjWkzx2Prre6E2/yLu2twozZ3EomLWCBu9nWms/ZE361BItyMQwfnG1qA==}
    engines: {node: '>=12'}
    peerDependencies:
      eslint: '>=7.32.0'
    dependencies:
      '@babel/helper-validator-identifier': 7.22.5
      ci-info: 3.8.0
      clean-regexp: 1.0.0
      eslint: 8.6.0
      eslint-utils: 3.0.0_eslint@8.6.0
      esquery: 1.5.0
      indent-string: 4.0.0
      is-builtin-module: 3.2.1
      lodash: 4.17.21
      pluralize: 8.0.0
      read-pkg-up: 7.0.1
      regexp-tree: 0.1.27
      safe-regex: 2.1.1
      semver: 7.5.2
      strip-indent: 3.0.0
    dev: true

  /eslint-plugin-unused-imports/2.0.0_fhnxgfsp6r3qynjxjvskmntitm:
    resolution: {integrity: sha512-3APeS/tQlTrFa167ThtP0Zm0vctjr4M44HMpeg1P4bK6wItarumq0Ma82xorMKdFsWpphQBlRPzw/pxiVELX1A==}
    engines: {node: ^12.22.0 || ^14.17.0 || >=16.0.0}
    peerDependencies:
      '@typescript-eslint/eslint-plugin': ^5.0.0
      eslint: ^8.0.0
    peerDependenciesMeta:
      '@typescript-eslint/eslint-plugin':
        optional: true
    dependencies:
      '@typescript-eslint/eslint-plugin': 5.9.1_i37r4pxnuonvhfobrnldva5ppi
      eslint: 8.6.0
      eslint-rule-composer: 0.3.0
    dev: true

  /eslint-rule-composer/0.3.0:
    resolution: {integrity: sha512-bt+Sh8CtDmn2OajxvNO+BX7Wn4CIWMpTRm3MaiKPCQcnnlm0CS2mhui6QaoeQugs+3Kj2ESKEEGJUdVafwhiCg==}
    engines: {node: '>=4.0.0'}
    dev: true

  /eslint-scope/5.1.1:
    resolution: {integrity: sha512-2NxwbF/hZ0KpepYN0cNbo+FN6XoK7GaHlQhgx/hIZl6Va0bF45RQOOwhLIy8lQDbuCiadSLCBnH2CFYquit5bw==}
    engines: {node: '>=8.0.0'}
    dependencies:
      esrecurse: 4.3.0
      estraverse: 4.3.0
    dev: true

  /eslint-scope/7.2.0:
    resolution: {integrity: sha512-DYj5deGlHBfMt15J7rdtyKNq/Nqlv5KfU4iodrQ019XESsRnwXH9KAE0y3cwtUHDo2ob7CypAnCqefh6vioWRw==}
    engines: {node: ^12.22.0 || ^14.17.0 || >=16.0.0}
    dependencies:
      esrecurse: 4.3.0
      estraverse: 5.3.0
    dev: true

  /eslint-utils/3.0.0_eslint@8.6.0:
    resolution: {integrity: sha512-uuQC43IGctw68pJA1RgbQS8/NP7rch6Cwd4j3ZBtgo4/8Flj4eGE7ZYSZRN3iq5pVUv6GPdW5Z1RFleo84uLDA==}
    engines: {node: ^10.0.0 || ^12.0.0 || >= 14.0.0}
    peerDependencies:
      eslint: '>=5'
    dependencies:
      eslint: 8.6.0
      eslint-visitor-keys: 2.1.0
    dev: true

  /eslint-visitor-keys/2.1.0:
    resolution: {integrity: sha512-0rSmRBzXgDzIsD6mGdJgevzgezI534Cer5L/vyMX0kHzT/jiB43jRhd9YUlMGYLQy2zprNmoT8qasCGtY+QaKw==}
    engines: {node: '>=10'}
    dev: true

  /eslint-visitor-keys/3.4.1:
    resolution: {integrity: sha512-pZnmmLwYzf+kWaM/Qgrvpen51upAktaaiI01nsJD/Yr3lMOdNtq0cxkrrg16w64VtisN6okbs7Q8AfGqj4c9fA==}
    engines: {node: ^12.22.0 || ^14.17.0 || >=16.0.0}
    dev: true

  /eslint/8.6.0:
    resolution: {integrity: sha512-UvxdOJ7mXFlw7iuHZA4jmzPaUqIw54mZrv+XPYKNbKdLR0et4rf60lIZUU9kiNtnzzMzGWxMV+tQ7uG7JG8DPw==}
    engines: {node: ^12.22.0 || ^14.17.0 || >=16.0.0}
    hasBin: true
    dependencies:
      '@eslint/eslintrc': 1.4.1
      '@humanwhocodes/config-array': 0.9.5
      ajv: 6.12.6
      chalk: 4.1.2
      cross-spawn: 7.0.3
      debug: 4.3.4
      doctrine: 3.0.0
      enquirer: 2.3.6
      escape-string-regexp: 4.0.0
      eslint-scope: 7.2.0
      eslint-utils: 3.0.0_eslint@8.6.0
      eslint-visitor-keys: 3.4.1
      espree: 9.5.2
      esquery: 1.5.0
      esutils: 2.0.3
      fast-deep-equal: 3.1.3
      file-entry-cache: 6.0.1
      functional-red-black-tree: 1.0.1
      glob-parent: 6.0.2
      globals: 13.20.0
      ignore: 4.0.6
      import-fresh: 3.3.0
      imurmurhash: 0.1.4
      is-glob: 4.0.3
      js-yaml: 4.1.0
      json-stable-stringify-without-jsonify: 1.0.1
      levn: 0.4.1
      lodash.merge: 4.6.2
      minimatch: 3.1.2
      natural-compare: 1.4.0
      optionator: 0.9.1
      progress: 2.0.3
      regexpp: 3.2.0
      semver: 7.5.2
      strip-ansi: 6.0.1
      strip-json-comments: 3.1.1
      text-table: 0.2.0
      v8-compile-cache: 2.3.0
    transitivePeerDependencies:
      - supports-color
    dev: true

  /espree/9.5.2:
    resolution: {integrity: sha512-7OASN1Wma5fum5SrNhFMAMJxOUAbhyfQ8dQ//PJaJbNw0URTPWqIghHWt1MmAANKhHZIYOHruW4Kw4ruUWOdGw==}
    engines: {node: ^12.22.0 || ^14.17.0 || >=16.0.0}
    dependencies:
      acorn: 8.9.0
      acorn-jsx: 5.3.2_acorn@8.9.0
      eslint-visitor-keys: 3.4.1
    dev: true

  /esquery/1.5.0:
    resolution: {integrity: sha512-YQLXUplAwJgCydQ78IMJywZCceoqk1oH01OERdSAJc/7U2AylwjhSCLDEtqwg811idIS/9fIU5GjG73IgjKMVg==}
    engines: {node: '>=0.10'}
    dependencies:
      estraverse: 5.3.0
    dev: true

  /esrecurse/4.3.0:
    resolution: {integrity: sha512-KmfKL3b6G+RXvP8N1vr3Tq1kL/oCFgn2NYXEtqP8/L3pKapUA4G8cFVaoF3SU323CD4XypR/ffioHmkti6/Tag==}
    engines: {node: '>=4.0'}
    dependencies:
      estraverse: 5.3.0
    dev: true

  /estraverse/4.3.0:
    resolution: {integrity: sha512-39nnKffWz8xN1BU/2c79n9nB9HDzo0niYUqx6xyqUnyoAnQyyWpOTdZEeiCch8BBu515t4wp9ZmgVfVhn9EBpw==}
    engines: {node: '>=4.0'}
    dev: true

  /estraverse/5.3.0:
    resolution: {integrity: sha512-MMdARuVEQziNTeJD8DgMqmhwR11BRQ/cBP+pLtYdSTnf3MIO8fFeiINEbX36ZdNlfU/7A9f3gUw49B3oQsvwBA==}
    engines: {node: '>=4.0'}
    dev: true

  /esutils/2.0.3:
    resolution: {integrity: sha512-kVscqXk4OCp68SZ0dkgEKVi6/8ij300KBWTJq32P/dYeWTSwK41WyTxalN1eRmA5Z9UU/LX9D7FWSmV9SAYx6g==}
    engines: {node: '>=0.10.0'}
    dev: true

  /fast-deep-equal/3.1.3:
    resolution: {integrity: sha512-f3qQ9oQy9j2AhBe/H9VC91wLmKBCCU/gDOnKNAYG5hswO7BLKj09Hc5HYNz9cGI++xlpDCIgDaitVs03ATR84Q==}
    dev: true

  /fast-glob/3.2.12:
    resolution: {integrity: sha512-DVj4CQIYYow0BlaelwK1pHl5n5cRSJfM60UA0zK891sVInoPri2Ekj7+e1CT3/3qxXenpI+nBBmQAcJPJgaj4w==}
    engines: {node: '>=8.6.0'}
    dependencies:
      '@nodelib/fs.stat': 2.0.5
      '@nodelib/fs.walk': 1.2.8
      glob-parent: 5.1.2
      merge2: 1.4.1
      micromatch: 4.0.5
    dev: true

  /fast-json-stable-stringify/2.1.0:
    resolution: {integrity: sha512-lhd/wF+Lk98HZoTCtlVraHtfh5XYijIjalXck7saUtuanSDyLMxnHhSXEDJqHxD7msR8D0uCmqlkwjCV8xvwHw==}
    dev: true

  /fast-levenshtein/2.0.6:
    resolution: {integrity: sha512-DCXu6Ifhqcks7TZKY3Hxp3y6qphY5SJZmrWMDrKcERSOXWQdMhU9Ig/PYrzyw/ul9jOIyh0N4M0tbC5hodg8dw==}
    dev: true

  /fastq/1.15.0:
    resolution: {integrity: sha512-wBrocU2LCXXa+lWBt8RoIRD89Fi8OdABODa/kEnyeyjS5aZO5/GNvI5sEINADqP/h8M29UHTHUb53sUu5Ihqdw==}
    dependencies:
      reusify: 1.0.4
    dev: true

  /file-entry-cache/6.0.1:
    resolution: {integrity: sha512-7Gps/XWymbLk2QLYK4NzpMOrYjMhdIxXuIvy2QBsLE6ljuodKvdkWs/cpyJJ3CVIVpH0Oi1Hvg1ovbMzLdFBBg==}
    engines: {node: ^10.12.0 || >=12.0.0}
    dependencies:
      flat-cache: 3.0.4
    dev: true

  /fill-range/7.0.1:
    resolution: {integrity: sha512-qOo9F+dMUmC2Lcb4BbVvnKJxTPjCm+RRpe4gDuGrzkL7mEVl/djYSu2OdQ2Pa302N4oqkSg9ir6jaLWJ2USVpQ==}
    engines: {node: '>=8'}
    dependencies:
      to-regex-range: 5.0.1
    dev: true

  /find-up/4.1.0:
    resolution: {integrity: sha512-PpOwAdQ/YlXQ2vj8a3h8IipDuYRi3wceVQQGYWxNINccq40Anw7BlsEXCMbt1Zt+OLA6Fq9suIpIWD0OsnISlw==}
    engines: {node: '>=8'}
    dependencies:
      locate-path: 5.0.0
      path-exists: 4.0.0
    dev: true

  /find-up/5.0.0:
    resolution: {integrity: sha512-78/PXT1wlLLDgTzDs7sjq9hzz0vXD+zn+7wypEe4fXQxCmdmqfGsEPQxmiCSQI3ajFV91bVSsvNtrJRiW6nGng==}
    engines: {node: '>=10'}
    dependencies:
      locate-path: 6.0.0
      path-exists: 4.0.0
    dev: true

  /flat-cache/3.0.4:
    resolution: {integrity: sha512-dm9s5Pw7Jc0GvMYbshN6zchCA9RgQlzzEZX3vylR9IqFfS8XciblUXOKfW6SiuJ0e13eDYZoZV5wdrev7P3Nwg==}
    engines: {node: ^10.12.0 || >=12.0.0}
    dependencies:
      flatted: 3.2.7
      rimraf: 3.0.2
    dev: true

  /flat/5.0.2:
    resolution: {integrity: sha512-b6suED+5/3rTpUBdG1gupIl8MPFCAMA0QXwmljLhvCUKcUvdE4gWky9zpuGCcXHOsz4J9wPGNWq6OKpmIzz3hQ==}
    hasBin: true
    dev: true

  /flatted/3.2.7:
    resolution: {integrity: sha512-5nqDSxl8nn5BSNxyR3n4I6eDmbolI6WT+QqR547RwxQapgjQBmtktdP+HTBb/a/zLsbzERTONyUB5pefh5TtjQ==}
    dev: true

  /for-each/0.3.3:
    resolution: {integrity: sha512-jqYfLp7mo9vIyQf8ykW2v7A+2N4QjeCeI5+Dz9XraiO1ign81wjiH7Fb9vSOWvQfNtmSa4H2RoQTrrXivdUZmw==}
    dependencies:
      is-callable: 1.2.7
    dev: true

  /fs.realpath/1.0.0:
    resolution: {integrity: sha512-OO0pH2lK6a0hZnAdau5ItzHPI6pUlvI7jMVnxUQRtw4owF2wk8lOSabtGDCTP4Ggrg2MbGnWO9X8K1t4+fGMDw==}
    dev: true

  /fsevents/2.3.2:
    resolution: {integrity: sha512-xiqMQR4xAeHTuB9uWm+fFRcIOgKBMiOBP+eXiyT7jsgVCq1bkVygt00oASowB7EdtpOHaaPgKt812P9ab+DDKA==}
    engines: {node: ^8.16.0 || ^10.6.0 || >=11.0.0}
    os: [darwin]
    requiresBuild: true
    dev: true
    optional: true

  /function-bind/1.1.1:
    resolution: {integrity: sha512-yIovAzMX49sF8Yl58fSCWJ5svSLuaibPxXQJFLmBObTuCr0Mf1KiPopGM9NiFjiYBCbfaa2Fh6breQ6ANVTI0A==}
    dev: true

  /function.prototype.name/1.1.5:
    resolution: {integrity: sha512-uN7m/BzVKQnCUF/iW8jYea67v++2u7m5UgENbHRtdDVclOUP+FMPlCNdmk0h/ysGyo2tavMJEDqJAkJdRa1vMA==}
    engines: {node: '>= 0.4'}
    dependencies:
      call-bind: 1.0.2
      define-properties: 1.2.0
      es-abstract: 1.21.2
      functions-have-names: 1.2.3
    dev: true

  /functional-red-black-tree/1.0.1:
    resolution: {integrity: sha512-dsKNQNdj6xA3T+QlADDA7mOSlX0qiMINjn0cgr+eGHGsbSHzTabcIogz2+p/iqP1Xs6EP/sS2SbqH+brGTbq0g==}
    dev: true

  /functions-have-names/1.2.3:
    resolution: {integrity: sha512-xckBUXyTIqT97tq2x2AMb+g163b5JFysYk0x4qxNFwbfQkmNZoiRHb6sPzI9/QV33WeuvVYBUIiD4NzNIyqaRQ==}
    dev: true

  /get-caller-file/2.0.5:
    resolution: {integrity: sha512-DyFP3BM/3YHTQOCUL/w0OZHR0lpKeGrxotcHWcqNEdnltqFwXVfhEBQ94eIo34AfQpo0rGki4cyIiftY06h2Fg==}
    engines: {node: 6.* || 8.* || >= 10.*}
    dev: true

  /get-intrinsic/1.2.1:
    resolution: {integrity: sha512-2DcsyfABl+gVHEfCOaTrWgyt+tb6MSEGmKq+kI5HwLbIYgjgmMcV8KQ41uaKz1xxUcn9tJtgFbQUEVcEbd0FYw==}
    dependencies:
      function-bind: 1.1.1
      has: 1.0.3
      has-proto: 1.0.1
      has-symbols: 1.0.3
    dev: true

  /get-symbol-description/1.0.0:
    resolution: {integrity: sha512-2EmdH1YvIQiZpltCNgkuiUnyukzxM/R6NDJX31Ke3BG1Nq5b0S2PhX59UKi9vZpPDQVdqn+1IcaAwnzTT5vCjw==}
    engines: {node: '>= 0.4'}
    dependencies:
      call-bind: 1.0.2
      get-intrinsic: 1.2.1
    dev: true

  /glob-parent/5.1.2:
    resolution: {integrity: sha512-AOIgSQCepiJYwP3ARnGx+5VnTu2HBYdzbGP45eLw1vr3zB3vZLeyed1sC9hnbcOc9/SrMyM5RPQrkGz4aS9Zow==}
    engines: {node: '>= 6'}
    dependencies:
      is-glob: 4.0.3
    dev: true

  /glob-parent/6.0.2:
    resolution: {integrity: sha512-XxwI8EOhVQgWp6iDL+3b0r86f4d6AX6zSU55HfB4ydCEuXLXc5FcYeOu+nnGftS4TEju/11rt4KJPTMgbfmv4A==}
    engines: {node: '>=10.13.0'}
    dependencies:
      is-glob: 4.0.3
    dev: true

  /glob/7.2.0:
    resolution: {integrity: sha512-lmLf6gtyrPq8tTjSmrO94wBeQbFR3HbLHbuyD69wuyQkImp2hWqMGB47OX65FBkPffO641IP9jWa1z4ivqG26Q==}
    dependencies:
      fs.realpath: 1.0.0
      inflight: 1.0.6
      inherits: 2.0.4
      minimatch: 3.1.2
      once: 1.4.0
      path-is-absolute: 1.0.1
    dev: true

  /glob/7.2.3:
    resolution: {integrity: sha512-nFR0zLpU2YCaRxwoCJvL6UvCH2JFyFVIvwTLsIf21AuHlMskA1hhTdk+LlYJtOlYt9v6dvszD2BGRqBL+iQK9Q==}
    dependencies:
      fs.realpath: 1.0.0
      inflight: 1.0.6
      inherits: 2.0.4
      minimatch: 3.1.2
      once: 1.4.0
      path-is-absolute: 1.0.1
    dev: true

  /globals/13.20.0:
    resolution: {integrity: sha512-Qg5QtVkCy/kv3FUSlu4ukeZDVf9ee0iXLAUYX13gbR17bnejFTzr4iS9bY7kwCf1NztRNm1t91fjOiyx4CSwPQ==}
    engines: {node: '>=8'}
    dependencies:
      type-fest: 0.20.2
    dev: true

  /globalthis/1.0.3:
    resolution: {integrity: sha512-sFdI5LyBiNTHjRd7cGPWapiHWMOXKyuBNX/cWJ3NfzrZQVa8GI/8cofCl74AOVqq9W5kNmguTIzJ/1s2gyI9wA==}
    engines: {node: '>= 0.4'}
    dependencies:
      define-properties: 1.2.0
    dev: true

  /globby/11.1.0:
    resolution: {integrity: sha512-jhIXaOzy1sb8IyocaruWSn1TjmnBVs8Ayhcy83rmxNJ8q2uWKCAj3CnJY+KpGSXCueAPc0i05kVvVKtP1t9S3g==}
    engines: {node: '>=10'}
    dependencies:
      array-union: 2.1.0
      dir-glob: 3.0.1
      fast-glob: 3.2.12
      ignore: 5.2.4
      merge2: 1.4.1
      slash: 3.0.0
    dev: true

  /gopd/1.0.1:
    resolution: {integrity: sha512-d65bNlIadxvpb/A2abVdlqKqV563juRnZ1Wtk6s1sIR8uNsXR70xqIzVqxVf1eTqDunwT2MkczEeaezCKTZhwA==}
    dependencies:
      get-intrinsic: 1.2.1
    dev: true

  /has-bigints/1.0.2:
    resolution: {integrity: sha512-tSvCKtBr9lkF0Ex0aQiP9N+OpV4zi2r/Nee5VkRDbaqv35RLYMzbwQfFSZZH0kR+Rd6302UJZ2p/bJCEoR3VoQ==}
    dev: true

  /has-flag/3.0.0:
    resolution: {integrity: sha512-sKJf1+ceQBr4SMkvQnBDNDtf4TXpVhVGateu0t918bl30FnbE2m4vNLX+VWe/dpjlb+HugGYzW7uQXH98HPEYw==}
    engines: {node: '>=4'}
    dev: true

  /has-flag/4.0.0:
    resolution: {integrity: sha512-EykJT/Q1KjTWctppgIAgfSO0tKVuZUjhgMr17kqTumMl6Afv3EISleU7qZUzoXDFTAHTDC4NOoG/ZxU3EvlMPQ==}
    engines: {node: '>=8'}
    dev: true

  /has-property-descriptors/1.0.0:
    resolution: {integrity: sha512-62DVLZGoiEBDHQyqG4w9xCuZ7eJEwNmJRWw2VY84Oedb7WFcA27fiEVe8oUQx9hAUJ4ekurquucTGwsyO1XGdQ==}
    dependencies:
      get-intrinsic: 1.2.1
    dev: true

  /has-proto/1.0.1:
    resolution: {integrity: sha512-7qE+iP+O+bgF9clE5+UoBFzE65mlBiVj3tKCrlNQ0Ogwm0BjpT/gK4SlLYDMybDh5I3TCTKnPPa0oMG7JDYrhg==}
    engines: {node: '>= 0.4'}
    dev: true

  /has-symbols/1.0.3:
    resolution: {integrity: sha512-l3LCuF6MgDNwTDKkdYGEihYjt5pRPbEg46rtlmnSPlUbgmB8LOIrKJbYYFBSbnPaJexMKtiPO8hmeRjRz2Td+A==}
    engines: {node: '>= 0.4'}
    dev: true

  /has-tostringtag/1.0.0:
    resolution: {integrity: sha512-kFjcSNhnlGV1kyoGk7OXKSawH5JOb/LzUc5w9B02hOTO0dfFRjbHQKvg1d6cf3HbeUmtU9VbbV3qzZ2Teh97WQ==}
    engines: {node: '>= 0.4'}
    dependencies:
      has-symbols: 1.0.3
    dev: true

  /has/1.0.3:
    resolution: {integrity: sha512-f2dvO0VU6Oej7RkWJGrehjbzMAjFp5/VKPp5tTpWIV4JHHZK1/BxbFRtf/siA2SWTe09caDmVtYYzWEIbBS4zw==}
    engines: {node: '>= 0.4.0'}
    dependencies:
      function-bind: 1.1.1
    dev: true

  /he/1.2.0:
    resolution: {integrity: sha512-F/1DnUGPopORZi0ni+CvrCgHQ5FyEAHRLSApuYWMmrbSwoN2Mn/7k+Gl38gJnR7yyDZk6WLXwiGod1JOWNDKGw==}
    hasBin: true
    dev: true

  /hosted-git-info/2.8.9:
    resolution: {integrity: sha512-mxIDAb9Lsm6DoOJ7xH+5+X4y1LU/4Hi50L9C5sIswK3JzULS4bwk1FvjdBgvYR4bzT4tuUQiC15FE2f5HbLvYw==}
    dev: true

  /ignore/4.0.6:
    resolution: {integrity: sha512-cyFDKrqc/YdcWFniJhzI42+AzS+gNwmUzOSFcRCQYwySuBBBy/KjuxWLZ/FHEH6Moq1NizMOBWyTcv8O4OZIMg==}
    engines: {node: '>= 4'}
    dev: true

  /ignore/5.2.4:
    resolution: {integrity: sha512-MAb38BcSbH0eHNBxn7ql2NH/kX33OkB3lZ1BNdh7ENeRChHTYsTvWrMubiIAMNS2llXEEgZ1MUOBtXChP3kaFQ==}
    engines: {node: '>= 4'}
    dev: true

  /import-fresh/3.3.0:
    resolution: {integrity: sha512-veYYhQa+D1QBKznvhUHxb8faxlrwUnxseDAbAp457E0wLNio2bOSKnjYDhMj+YiAq61xrMGhQk9iXVk5FzgQMw==}
    engines: {node: '>=6'}
    dependencies:
      parent-module: 1.0.1
      resolve-from: 4.0.0
    dev: true

  /imurmurhash/0.1.4:
    resolution: {integrity: sha512-JmXMZ6wuvDmLiHEml9ykzqO6lwFbof0GG4IkcGaENdCRDDmMVnny7s5HsIgHCbaq0w2MyPhDqkhTUgS2LU2PHA==}
    engines: {node: '>=0.8.19'}
    dev: true

  /indent-string/4.0.0:
    resolution: {integrity: sha512-EdDDZu4A2OyIK7Lr/2zG+w5jmbuk1DVBnEwREQvBzspBJkCEbRa8GxU1lghYcaGJCnRWibjDXlq779X1/y5xwg==}
    engines: {node: '>=8'}
    dev: true

  /inflight/1.0.6:
    resolution: {integrity: sha512-k92I/b08q4wvFscXCLvqfsHCrjrF7yiXsQuIVvVE7N82W3+aqpzuUdBbfhWcy/FZR3/4IgflMgKLOsvPDrGCJA==}
    dependencies:
      once: 1.4.0
      wrappy: 1.0.2
    dev: true

  /inherits/2.0.4:
    resolution: {integrity: sha512-k/vGaX4/Yla3WzyMCvTQOXYeIHvqOKtnqBduzTHpzpQZzAskKMhZ2K+EnBiSM9zGSoIFeMpXKxa4dYeZIQqewQ==}
    dev: true

  /internal-slot/1.0.5:
    resolution: {integrity: sha512-Y+R5hJrzs52QCG2laLn4udYVnxsfny9CpOhNhUvk/SSSVyF6T27FzRbF0sroPidSu3X8oEAkOn2K804mjpt6UQ==}
    engines: {node: '>= 0.4'}
    dependencies:
      get-intrinsic: 1.2.1
      has: 1.0.3
      side-channel: 1.0.4
    dev: true

  /is-array-buffer/3.0.2:
    resolution: {integrity: sha512-y+FyyR/w8vfIRq4eQcM1EYgSTnmHXPqaF+IgzgraytCFq5Xh8lllDVmAZolPJiZttZLeFSINPYMaEJ7/vWUa1w==}
    dependencies:
      call-bind: 1.0.2
      get-intrinsic: 1.2.1
      is-typed-array: 1.1.10
    dev: true

  /is-arrayish/0.2.1:
    resolution: {integrity: sha512-zz06S8t0ozoDXMG+ube26zeCTNXcKIPJZJi8hBrF4idCLms4CG9QtK7qBl1boi5ODzFpjswb5JPmHCbMpjaYzg==}
    dev: true

  /is-bigint/1.0.4:
    resolution: {integrity: sha512-zB9CruMamjym81i2JZ3UMn54PKGsQzsJeo6xvN3HJJ4CAsQNB6iRutp2To77OfCNuoxspsIhzaPoO1zyCEhFOg==}
    dependencies:
      has-bigints: 1.0.2
    dev: true

  /is-binary-path/2.1.0:
    resolution: {integrity: sha512-ZMERYes6pDydyuGidse7OsHxtbI7WVeUEozgR/g7rd0xUimYNlvZRE/K2MgZTjWy725IfelLeVcEM97mmtRGXw==}
    engines: {node: '>=8'}
    dependencies:
      binary-extensions: 2.2.0
    dev: true

  /is-boolean-object/1.1.2:
    resolution: {integrity: sha512-gDYaKHJmnj4aWxyj6YHyXVpdQawtVLHU5cb+eztPGczf6cjuTdwve5ZIEfgXqH4e57An1D1AKf8CZ3kYrQRqYA==}
    engines: {node: '>= 0.4'}
    dependencies:
      call-bind: 1.0.2
      has-tostringtag: 1.0.0
    dev: true

  /is-builtin-module/3.2.1:
    resolution: {integrity: sha512-BSLE3HnV2syZ0FK0iMA/yUGplUeMmNz4AW5fnTunbCIqZi4vG3WjJT9FHMy5D69xmAYBHXQhJdALdpwVxV501A==}
    engines: {node: '>=6'}
    dependencies:
      builtin-modules: 3.3.0
    dev: true

  /is-callable/1.2.7:
    resolution: {integrity: sha512-1BC0BVFhS/p0qtw6enp8e+8OD0UrK0oFLztSjNzhcKA3WDuJxxAPXzPuPtKkjEY9UUoEWlX/8fgKeu2S8i9JTA==}
    engines: {node: '>= 0.4'}
    dev: true

  /is-core-module/2.12.1:
    resolution: {integrity: sha512-Q4ZuBAe2FUsKtyQJoQHlvP8OvBERxO3jEmy1I7hcRXcJBGGHFh/aJBswbXuS9sgrDH2QUO8ilkwNPHvHMd8clg==}
    dependencies:
      has: 1.0.3
    dev: true

  /is-date-object/1.0.5:
    resolution: {integrity: sha512-9YQaSxsAiSwcvS33MBk3wTCVnWK+HhF8VZR2jRxehM16QcVOdHqPn4VPHmRK4lSr38n9JriurInLcP90xsYNfQ==}
    engines: {node: '>= 0.4'}
    dependencies:
      has-tostringtag: 1.0.0
    dev: true

  /is-extglob/2.1.1:
    resolution: {integrity: sha512-SbKbANkN603Vi4jEZv49LeVJMn4yGwsbzZworEoyEiutsN3nJYdbO36zfhGJ6QEDpOZIFkDtnq5JRxmvl3jsoQ==}
    engines: {node: '>=0.10.0'}
    dev: true

  /is-fullwidth-code-point/3.0.0:
    resolution: {integrity: sha512-zymm5+u+sCsSWyD9qNaejV3DFvhCKclKdizYaJUuHA83RLjb7nSuGnddCHGv0hk+KY7BMAlsWeK4Ueg6EV6XQg==}
    engines: {node: '>=8'}
    dev: true

  /is-glob/4.0.3:
    resolution: {integrity: sha512-xelSayHH36ZgE7ZWhli7pW34hNbNl8Ojv5KVmkJD4hBdD3th8Tfk9vYasLM+mXWOZhFkgZfxhLSnrwRr4elSSg==}
    engines: {node: '>=0.10.0'}
    dependencies:
      is-extglob: 2.1.1
    dev: true

  /is-negative-zero/2.0.2:
    resolution: {integrity: sha512-dqJvarLawXsFbNDeJW7zAz8ItJ9cd28YufuuFzh0G8pNHjJMnY08Dv7sYX2uF5UpQOwieAeOExEYAWWfu7ZZUA==}
    engines: {node: '>= 0.4'}
    dev: true

  /is-number-object/1.0.7:
    resolution: {integrity: sha512-k1U0IRzLMo7ZlYIfzRu23Oh6MiIFasgpb9X76eqfFZAqwH44UI4KTBvBYIZ1dSL9ZzChTB9ShHfLkR4pdW5krQ==}
    engines: {node: '>= 0.4'}
    dependencies:
      has-tostringtag: 1.0.0
    dev: true

  /is-number/7.0.0:
    resolution: {integrity: sha512-41Cifkg6e8TylSpdtTpeLVMqvSBEVzTttHvERD741+pnZ8ANv0004MRL43QKPDlK9cGvNp6NZWZUBlbGXYxxng==}
    engines: {node: '>=0.12.0'}
    dev: true

  /is-plain-obj/2.1.0:
    resolution: {integrity: sha512-YWnfyRwxL/+SsrWYfOpUtz5b3YD+nyfkHvjbcanzk8zgyO4ASD67uVMRt8k5bM4lLMDnXfriRhOpemw+NfT1eA==}
    engines: {node: '>=8'}
    dev: true

  /is-regex/1.1.4:
    resolution: {integrity: sha512-kvRdxDsxZjhzUX07ZnLydzS1TU/TJlTUHHY4YLL87e37oUA49DfkLqgy+VjFocowy29cKvcSiu+kIv728jTTVg==}
    engines: {node: '>= 0.4'}
    dependencies:
      call-bind: 1.0.2
      has-tostringtag: 1.0.0
    dev: true

  /is-shared-array-buffer/1.0.2:
    resolution: {integrity: sha512-sqN2UDu1/0y6uvXyStCOzyhAjCSlHceFoMKJW8W9EU9cvic/QdsZ0kEU93HEy3IUEFZIiH/3w+AH/UQbPHNdhA==}
    dependencies:
      call-bind: 1.0.2
    dev: true

  /is-string/1.0.7:
    resolution: {integrity: sha512-tE2UXzivje6ofPW7l23cjDOMa09gb7xlAqG6jG5ej6uPV32TlWP3NKPigtaGeHNu9fohccRYvIiZMfOOnOYUtg==}
    engines: {node: '>= 0.4'}
    dependencies:
      has-tostringtag: 1.0.0
    dev: true

  /is-symbol/1.0.4:
    resolution: {integrity: sha512-C/CPBqKWnvdcxqIARxyOh4v1UUEOCHpgDa0WYgpKDFMszcrPcffg5uhwSgPCLD2WWxmq6isisz87tzT01tuGhg==}
    engines: {node: '>= 0.4'}
    dependencies:
      has-symbols: 1.0.3
    dev: true

  /is-typed-array/1.1.10:
    resolution: {integrity: sha512-PJqgEHiWZvMpaFZ3uTc8kHPM4+4ADTlDniuQL7cU/UDA0Ql7F70yGfHph3cLNe+c9toaigv+DFzTJKhc2CtO6A==}
    engines: {node: '>= 0.4'}
    dependencies:
      available-typed-arrays: 1.0.5
      call-bind: 1.0.2
      for-each: 0.3.3
      gopd: 1.0.1
      has-tostringtag: 1.0.0
    dev: true

  /is-unicode-supported/0.1.0:
    resolution: {integrity: sha512-knxG2q4UC3u8stRGyAVJCOdxFmv5DZiRcdlIaAQXAbSfJya+OhopNotLQrstBhququ4ZpuKbDc/8S6mgXgPFPw==}
    engines: {node: '>=10'}
    dev: true

  /is-weakref/1.0.2:
    resolution: {integrity: sha512-qctsuLZmIQ0+vSSMfoVvyFe2+GSEvnmZ2ezTup1SBse9+twCCeial6EEi3Nc2KFcf6+qz2FBPnjXsk8xhKSaPQ==}
    dependencies:
      call-bind: 1.0.2
    dev: true

  /isexe/2.0.0:
    resolution: {integrity: sha512-RHxMLp9lnKHGHRng9QFhRCMbYAcVpn69smSGcq3f36xjgVVWThj4qqLbTLlq7Ssj8B+fIQ1EuCEGI2lKsyQeIw==}
    dev: true

  /jju/1.4.0:
    resolution: {integrity: sha512-8wb9Yw966OSxApiCt0K3yNJL8pnNeIv+OEq2YMidz4FKP6nonSRoOXc80iXY4JaN2FC11B9qsNmDsm+ZOfMROA==}
    dev: true

  /js-tokens/4.0.0:
    resolution: {integrity: sha512-RdJUflcE3cUzKiMqQgsCu06FPu9UdIJO0beYbPhHN4k6apgJtifcoCtT9bcxOpYBtpD2kCM6Sbzg4CausW/PKQ==}
    dev: true

  /js-yaml/4.1.0:
    resolution: {integrity: sha512-wpxZs9NoxZaJESJGIZTyDEaYpl0FKSA+FB9aJiyemKhMwkxQg63h4T1KJgUGHpTqPDNRcmmYLugrRjJlBtWvRA==}
    hasBin: true
    dependencies:
      argparse: 2.0.1
    dev: true

  /jsdoc-type-pratt-parser/3.1.0:
    resolution: {integrity: sha512-MgtD0ZiCDk9B+eI73BextfRrVQl0oyzRG8B2BjORts6jbunj4ScKPcyXGTbB6eXL4y9TzxCm6hyeLq/2ASzNdw==}
    engines: {node: '>=12.0.0'}
    dev: true

  /json-parse-even-better-errors/2.3.1:
    resolution: {integrity: sha512-xyFwyhro/JEof6Ghe2iz2NcXoj2sloNsWr/XsERDK/oiPCfaNhl5ONfp+jQdAZRQQ0IJWNzH9zIZF7li91kh2w==}
    dev: true

  /json-schema-traverse/0.4.1:
    resolution: {integrity: sha512-xbbCH5dCYU5T8LcEhhuh7HJ88HXuW3qsI3Y0zOZFKfZEHcpWiHU/Jxzk629Brsab/mMiHQti9wMP+845RPe3Vg==}
    dev: true

  /json-stable-stringify-without-jsonify/1.0.1:
    resolution: {integrity: sha512-Bdboy+l7tA3OGW6FjyFHWkP5LuByj1Tk33Ljyq0axyzdk9//JSi2u3fP1QSmd1KNwq6VOKYGlAu87CisVir6Pw==}
    dev: true

  /json5/1.0.2:
    resolution: {integrity: sha512-g1MWMLBiz8FKi1e4w0UyVL3w+iJceWAFBAaBnnGKOpNa5f8TLktkbre1+s6oICydWAm+HRUGTmI+//xv2hvXYA==}
    hasBin: true
    dependencies:
      minimist: 1.2.8
    dev: true

  /jsx-ast-utils/3.3.3:
    resolution: {integrity: sha512-fYQHZTZ8jSfmWZ0iyzfwiU4WDX4HpHbMCZ3gPlWYiCl3BoeOTsqKBqnTVfH2rYT7eP5c3sVbeSPHnnJOaTrWiw==}
    engines: {node: '>=4.0'}
    dependencies:
      array-includes: 3.1.6
      object.assign: 4.1.4
    dev: true

  /klona/2.0.6:
    resolution: {integrity: sha512-dhG34DXATL5hSxJbIexCft8FChFXtmskoZYnoPWjXQuebWYCNkVeV3KkGegCK9CP1oswI/vQibS2GY7Em/sJJA==}
    engines: {node: '>= 8'}
    dev: true

  /levn/0.4.1:
    resolution: {integrity: sha512-+bT2uH4E5LGE7h/n3evcS/sQlJXCpIp6ym8OWJ5eV6+67Dsql/LaaT7qJBAt2rzfoa/5QBGBhxDix1dMt2kQKQ==}
    engines: {node: '>= 0.8.0'}
    dependencies:
      prelude-ls: 1.2.1
      type-check: 0.4.0
    dev: true

  /lines-and-columns/1.2.4:
    resolution: {integrity: sha512-7ylylesZQ/PV29jhEDl3Ufjo6ZX7gCqJr5F7PKrqc93v7fzSymt1BpwEU8nAUXs8qzzvqhbjhK5QZg6Mt/HkBg==}
    dev: true

  /locate-path/5.0.0:
    resolution: {integrity: sha512-t7hw9pI+WvuwNJXwk5zVHpyhIqzg2qTlklJOf0mVxGSbe3Fp2VieZcduNYjaLDoy6p9uGpQEGWG87WpMKlNq8g==}
    engines: {node: '>=8'}
    dependencies:
      p-locate: 4.1.0
    dev: true

  /locate-path/6.0.0:
    resolution: {integrity: sha512-iPZK6eYjbxRu3uB4/WZ3EsEIMJFMqAoopl3R+zuq0UjcAm/MO6KCweDgPfP3elTztoKP3KtnVHxTn2NHBSDVUw==}
    engines: {node: '>=10'}
    dependencies:
      p-locate: 5.0.0
    dev: true

  /lodash.merge/4.6.2:
    resolution: {integrity: sha512-0KpjqXRVvrYyCsX1swR/XTK0va6VQkQM6MNo7PqW77ByjAhoARA8EfrP1N4+KlKj8YS0ZUCtRT/YUuhyYDujIQ==}
    dev: true

  /lodash/4.17.21:
    resolution: {integrity: sha512-v2kDEe57lecTulaDIuNTPy3Ry4gLGJ6Z1O3vE1krgXZNrsQ+LFTGHVxVjcXPs17LhbZVGedAJv8XZ1tvj5FvSg==}
    dev: true

  /log-symbols/4.1.0:
    resolution: {integrity: sha512-8XPvpAA8uyhfteu8pIvQxpJZ7SYYdpUivZpGy6sFsBuKRY/7rQGavedeB8aK+Zkyq6upMFVL/9AW6vOYzfRyLg==}
    engines: {node: '>=10'}
    dependencies:
      chalk: 4.1.2
      is-unicode-supported: 0.1.0
    dev: true

  /loose-envify/1.4.0:
    resolution: {integrity: sha512-lyuxPGr/Wfhrlem2CL/UcnUc1zcqKAImBDzukY7Y5F/yQiNdko6+fRLevlw1HgMySw7f611UIY408EtxRSoK3Q==}
    hasBin: true
    dependencies:
      js-tokens: 4.0.0
    dev: true

  /lru-cache/4.1.5:
    resolution: {integrity: sha512-sWZlbEP2OsHNkXrMl5GYk/jKk70MBng6UU4YI/qGDYbgf6YbP4EvmqISbXCoJiRKs+1bSpFHVgQxvJ17F2li5g==}
    dependencies:
      pseudomap: 1.0.2
      yallist: 2.1.2
    dev: true

  /lru-cache/6.0.0:
    resolution: {integrity: sha512-Jo6dJ04CmSjuznwJSS3pUeWmd/H0ffTlkXXgwZi+eq1UCmqQwCh+eLsYOYCwY991i2Fah4h1BEMCx4qThGbsiA==}
    engines: {node: '>=10'}
    dependencies:
      yallist: 4.0.0
    dev: true

  /merge2/1.4.1:
    resolution: {integrity: sha512-8q7VEgMJW4J8tcfVPy8g09NcQwZdbwFEqhe/WZkoIzjn/3TGDwtOCYtXGxA3O8tPzpczCCDgv+P2P5y00ZJOOg==}
    engines: {node: '>= 8'}
    dev: true

  /micromatch/4.0.5:
    resolution: {integrity: sha512-DMy+ERcEW2q8Z2Po+WNXuw3c5YaUSFjAO5GsJqfEl7UjvtIuFKO6ZrKvcItdy98dwFI2N1tg3zNIdKaQT+aNdA==}
    engines: {node: '>=8.6'}
    dependencies:
      braces: 3.0.2
      picomatch: 2.3.1
    dev: true

  /min-indent/1.0.1:
    resolution: {integrity: sha512-I9jwMn07Sy/IwOj3zVkVik2JTvgpaykDZEigL6Rx6N9LbMywwUSMtxET+7lVoDLLd3O3IXwJwvuuns8UB/HeAg==}
    engines: {node: '>=4'}
    dev: true

  /minimatch/3.1.2:
    resolution: {integrity: sha512-J7p63hRiAjw1NDEww1W7i37+ByIrOWO5XQQAzZ3VOcL0PNybwpfmV/N05zFAzwQ9USyEcX6t3UO+K5aqBQOIHw==}
    dependencies:
      brace-expansion: 1.1.11
    dev: true

  /minimatch/5.0.1:
    resolution: {integrity: sha512-nLDxIFRyhDblz3qMuq+SoRZED4+miJ/G+tdDrjkkkRnjAsBexeGpgjLEQ0blJy7rHhR2b93rhQY4SvyWu9v03g==}
    engines: {node: '>=10'}
    dependencies:
      brace-expansion: 2.0.1
    dev: true

  /minimist/1.2.8:
    resolution: {integrity: sha512-2yyAR8qBkN3YuheJanUpWC5U3bb5osDywNB8RzDVlDwDHbocAJveqqj1u8+SVD7jkWT4yvsHCpWqqWqAxb0zCA==}
    dev: true

  /mocha/10.2.0:
    resolution: {integrity: sha512-IDY7fl/BecMwFHzoqF2sg/SHHANeBoMMXFlS9r0OXKDssYE1M5O43wUY/9BVPeIvfH2zmEbBfseqN9gBQZzXkg==}
    engines: {node: '>= 14.0.0'}
    hasBin: true
    dependencies:
      ansi-colors: 4.1.1
      browser-stdout: 1.3.1
      chokidar: 3.5.3
      debug: 4.3.4_supports-color@8.1.1
      diff: 5.0.0
      escape-string-regexp: 4.0.0
      find-up: 5.0.0
      glob: 7.2.0
      he: 1.2.0
      js-yaml: 4.1.0
      log-symbols: 4.1.0
      minimatch: 5.0.1
      ms: 2.1.3
      nanoid: 3.3.3
      serialize-javascript: 6.0.0
      strip-json-comments: 3.1.1
      supports-color: 8.1.1
      workerpool: 6.2.1
      yargs: 16.2.0
      yargs-parser: 20.2.4
      yargs-unparser: 2.0.0
    dev: true

  /ms/2.0.0:
    resolution: {integrity: sha512-Tpp60P6IUJDTuOq/5Z8cdskzJujfwqfOTkrwIwj7IRISpnkJnT6SyJ4PCPnGMoFjC9ddhal5KVIYtAt97ix05A==}
    dev: true

  /ms/2.1.2:
    resolution: {integrity: sha512-sGkPx+VjMtmA6MX27oA4FBFELFCZZ4S4XqeGOXCv68tT+jb3vk/RyaKWP0PTKyWtmLSM0b+adUTEvbs1PEaH2w==}
    dev: true

  /ms/2.1.3:
    resolution: {integrity: sha512-6FlzubTLZG3J2a/NVCAleEhjzq5oxgHyaCU9yYXvcLsvoVaHJq/s5xXI6/XXP6tz7R9xAOtHnSO/tXtF3WRTlA==}
    dev: true

  /nanoid/3.3.3:
    resolution: {integrity: sha512-p1sjXuopFs0xg+fPASzQ28agW1oHD7xDsd9Xkf3T15H3c/cifrFHVwrh74PdoklAPi+i7MdRsE47vm2r6JoB+w==}
    engines: {node: ^10 || ^12 || ^13.7 || ^14 || >=15.0.1}
    hasBin: true
    dev: true

  /natural-compare/1.4.0:
    resolution: {integrity: sha512-OWND8ei3VtNC9h7V60qff3SVobHr996CTwgxubgyQYEpg290h9J0buyECNNJexkFm5sOajh5G116RYA1c8ZMSw==}
    dev: true

  /normalize-package-data/2.5.0:
    resolution: {integrity: sha512-/5CMN3T0R4XTj4DcGaexo+roZSdSFW/0AOOTROrjxzCG1wrWXEsGbRKevjlIL+ZDE4sZlJr5ED4YW0yqmkK+eA==}
    dependencies:
      hosted-git-info: 2.8.9
      resolve: 1.22.2
      semver: 5.7.1
      validate-npm-package-license: 3.0.4
    dev: true

  /normalize-path/3.0.0:
    resolution: {integrity: sha512-6eZs5Ls3WtCisHWp9S2GUy8dqkpGi4BVSz3GaqiE6ezub0512ESztXUwUB6C6IKbQkY2Pnb/mD4WYojCRwcwLA==}
    engines: {node: '>=0.10.0'}
    dev: true

  /object-assign/4.1.1:
    resolution: {integrity: sha512-rJgTQnkUnH1sFw8yT6VSU3zD3sWmu6sZhIseY8VX+GRu3P6F7Fu+JNDoXfklElbLJSnc3FUQHVe4cU5hj+BcUg==}
    engines: {node: '>=0.10.0'}
    dev: true

  /object-inspect/1.12.3:
    resolution: {integrity: sha512-geUvdk7c+eizMNUDkRpW1wJwgfOiOeHbxBR/hLXK1aT6zmVSO0jsQcs7fj6MGw89jC/cjGfLcNOrtMYtGqm81g==}
    dev: true

  /object-keys/1.1.1:
    resolution: {integrity: sha512-NuAESUOUMrlIXOfHKzD6bpPu3tYt3xvjNdRIQ+FeT0lNb4K8WR70CaDxhuNguS2XG+GjkyMwOzsN5ZktImfhLA==}
    engines: {node: '>= 0.4'}
    dev: true

  /object.assign/4.1.4:
    resolution: {integrity: sha512-1mxKf0e58bvyjSCtKYY4sRe9itRk3PJpquJOjeIkz885CczcI4IvJJDLPS72oowuSh+pBxUFROpX+TU++hxhZQ==}
    engines: {node: '>= 0.4'}
    dependencies:
      call-bind: 1.0.2
      define-properties: 1.2.0
      has-symbols: 1.0.3
      object-keys: 1.1.1
    dev: true

  /object.entries/1.1.6:
    resolution: {integrity: sha512-leTPzo4Zvg3pmbQ3rDK69Rl8GQvIqMWubrkxONG9/ojtFE2rD9fjMKfSI5BxW3osRH1m6VdzmqK8oAY9aT4x5w==}
    engines: {node: '>= 0.4'}
    dependencies:
      call-bind: 1.0.2
      define-properties: 1.2.0
      es-abstract: 1.21.2
    dev: true

  /object.fromentries/2.0.6:
    resolution: {integrity: sha512-VciD13dswC4j1Xt5394WR4MzmAQmlgN72phd/riNp9vtD7tp4QQWJ0R4wvclXcafgcYK8veHRed2W6XeGBvcfg==}
    engines: {node: '>= 0.4'}
    dependencies:
      call-bind: 1.0.2
      define-properties: 1.2.0
      es-abstract: 1.21.2
    dev: true

  /object.hasown/1.1.2:
    resolution: {integrity: sha512-B5UIT3J1W+WuWIU55h0mjlwaqxiE5vYENJXIXZ4VFe05pNYrkKuK0U/6aFcb0pKywYJh7IhfoqUfKVmrJJHZHw==}
    dependencies:
      define-properties: 1.2.0
      es-abstract: 1.21.2
    dev: true

  /object.values/1.1.6:
    resolution: {integrity: sha512-FVVTkD1vENCsAcwNs9k6jea2uHC/X0+JcjG8YA60FN5CMaJmG95wT9jek/xX9nornqGRrBkKtzuAu2wuHpKqvw==}
    engines: {node: '>= 0.4'}
    dependencies:
      call-bind: 1.0.2
      define-properties: 1.2.0
      es-abstract: 1.21.2
    dev: true

  /once/1.4.0:
    resolution: {integrity: sha512-lNaJgI+2Q5URQBkccEKHTQOPaXdUxnZZElQTZY0MFUAuaEqe1E+Nyvgdz/aIyNi6Z9MzO5dv1H8n58/GELp3+w==}
    dependencies:
      wrappy: 1.0.2
    dev: true

  /optionator/0.9.1:
    resolution: {integrity: sha512-74RlY5FCnhq4jRxVUPKDaRwrVNXMqsGsiW6AJw4XK8hmtm10wC0ypZBLw5IIp85NZMr91+qd1RvvENwg7jjRFw==}
    engines: {node: '>= 0.8.0'}
    dependencies:
      deep-is: 0.1.4
      fast-levenshtein: 2.0.6
      levn: 0.4.1
      prelude-ls: 1.2.1
      type-check: 0.4.0
      word-wrap: 1.2.3
    dev: true

  /p-limit/2.3.0:
    resolution: {integrity: sha512-//88mFWSJx8lxCzwdAABTJL2MyWB12+eIY7MDL2SqLmAkeKU9qxRvWuSyTjm3FUmpBEMuFfckAIqEaVGUDxb6w==}
    engines: {node: '>=6'}
    dependencies:
      p-try: 2.2.0
    dev: true

  /p-limit/3.1.0:
    resolution: {integrity: sha512-TYOanM3wGwNGsZN2cVTYPArw454xnXj5qmWF1bEoAc4+cU/ol7GVh7odevjp1FNHduHc3KZMcFduxU5Xc6uJRQ==}
    engines: {node: '>=10'}
    dependencies:
      yocto-queue: 0.1.0
    dev: true

  /p-locate/4.1.0:
    resolution: {integrity: sha512-R79ZZ/0wAxKGu3oYMlz8jy/kbhsNrS7SKZ7PxEHBgJ5+F2mtFW2fK2cOtBh1cHYkQsbzFV7I+EoRKe6Yt0oK7A==}
    engines: {node: '>=8'}
    dependencies:
      p-limit: 2.3.0
    dev: true

  /p-locate/5.0.0:
    resolution: {integrity: sha512-LaNjtRWUBY++zB5nE/NwcaoMylSPk+S+ZHNB1TzdbMJMny6dynpAGt7X/tl/QYq3TIeE6nxHppbo2LGymrG5Pw==}
    engines: {node: '>=10'}
    dependencies:
      p-limit: 3.1.0
    dev: true

  /p-try/2.2.0:
    resolution: {integrity: sha512-R4nPAVTAU0B9D35/Gk3uJf/7XYbQcyohSKdvAxIRSNghFl4e71hVoGnBNQz9cWaXxO2I10KTC+3jMdvvoKw6dQ==}
    engines: {node: '>=6'}
    dev: true

  /parent-module/1.0.1:
    resolution: {integrity: sha512-GQ2EWRpQV8/o+Aw8YqtfZZPfNRWZYkbidE9k5rpl/hC3vtHHBfGm2Ifi6qWV+coDGkrUKZAxE3Lot5kcsRlh+g==}
    engines: {node: '>=6'}
    dependencies:
      callsites: 3.1.0
    dev: true

  /parse-json/5.2.0:
    resolution: {integrity: sha512-ayCKvm/phCGxOkYRSCM82iDwct8/EonSEgCSxWxD7ve6jHggsFl4fZVQBPRNgQoKiuV/odhFrGzQXZwbifC8Rg==}
    engines: {node: '>=8'}
    dependencies:
      '@babel/code-frame': 7.22.5
      error-ex: 1.3.2
      json-parse-even-better-errors: 2.3.1
      lines-and-columns: 1.2.4
    dev: true

  /path-exists/4.0.0:
    resolution: {integrity: sha512-ak9Qy5Q7jYb2Wwcey5Fpvg2KoAc/ZIhLSLOSBmRmygPsGwkVVt0fZa0qrtMz+m6tJTAHfZQ8FnmB4MG4LWy7/w==}
    engines: {node: '>=8'}
    dev: true

  /path-is-absolute/1.0.1:
    resolution: {integrity: sha512-AVbw3UJ2e9bq64vSaS9Am0fje1Pa8pbGqTTsmXfaIiMpnr5DlDhfJOuLj9Sf95ZPVDAUerDfEk88MPmPe7UCQg==}
    engines: {node: '>=0.10.0'}
    dev: true

  /path-key/3.1.1:
    resolution: {integrity: sha512-ojmeN0qd+y0jszEtoY48r0Peq5dwMEkIlCOu6Q5f41lfkswXuKtYrhgoTpLnyIcHm24Uhqx+5Tqm2InSwLhE6Q==}
    engines: {node: '>=8'}
    dev: true

  /path-parse/1.0.7:
    resolution: {integrity: sha512-LDJzPVEEEPR+y48z93A0Ed0yXb8pAByGWo/k5YYdYgpY2/2EsOsksJrq7lOHxryrVOn1ejG6oAp8ahvOIQD8sw==}
    dev: true

  /path-type/4.0.0:
    resolution: {integrity: sha512-gDKb8aZMDeD/tZWs9P6+q0J9Mwkdl6xMV8TjnGP3qJVJ06bdMgkbBlLU8IdfOsIsFz2BW1rNVT3XuNEl8zPAvw==}
    engines: {node: '>=8'}
    dev: true

  /picomatch/2.3.1:
    resolution: {integrity: sha512-JU3teHTNjmE2VCGFzuY8EXzCDVwEqB2a8fsIvwaStHhAWJEeVd1o1QD80CU6+ZdEXXSLbSsuLwJjkCBWqRQUVA==}
    engines: {node: '>=8.6'}
    dev: true

  /pluralize/8.0.0:
    resolution: {integrity: sha512-Nc3IT5yHzflTfbjgqWcCPpo7DaKy4FnpB0l/zCAW0Tc7jxAiuqSxHasntB3D7887LSrA93kDJ9IXovxJYxyLCA==}
    engines: {node: '>=4'}
    dev: true

  /prelude-ls/1.2.1:
    resolution: {integrity: sha512-vkcDPrRZo1QZLbn5RLGPpg/WmIQ65qoWWhcGKf/b5eplkkarX0m9z8ppCat4mlOqUsWpyNuYgO3VRyrYHSzX5g==}
    engines: {node: '>= 0.8.0'}
    dev: true

  /prettier/2.6.2:
    resolution: {integrity: sha512-PkUpF+qoXTqhOeWL9fu7As8LXsIUZ1WYaJiY/a7McAQzxjk82OF0tibkFXVCDImZtWxbvojFjerkiLb0/q8mew==}
    engines: {node: '>=10.13.0'}
    hasBin: true
    dev: true

  /progress/2.0.3:
    resolution: {integrity: sha512-7PiHtLll5LdnKIMw100I+8xJXR5gW2QwWYkT6iJva0bXitZKa/XMrSbdmg3r2Xnaidz9Qumd0VPaMrZlF9V9sA==}
    engines: {node: '>=0.4.0'}
    dev: true

  /prop-types/15.8.1:
    resolution: {integrity: sha512-oj87CgZICdulUohogVAR7AjlC0327U4el4L6eAvOqCeudMDVU0NThNaV+b9Df4dXgSP1gXMTnPdhfe/2qDH5cg==}
    dependencies:
      loose-envify: 1.4.0
      object-assign: 4.1.1
      react-is: 16.13.1
    dev: true

  /pseudomap/1.0.2:
    resolution: {integrity: sha512-b/YwNhb8lk1Zz2+bXXpS/LK9OisiZZ1SNsSLxN1x2OXVEhW2Ckr/7mWE5vrC1ZTiJlD9g19jWszTmJsB+oEpFQ==}
    dev: true

  /punycode/2.3.0:
    resolution: {integrity: sha512-rRV+zQD8tVFys26lAGR9WUuS4iUAngJScM+ZRSKtvl5tKeZ2t5bvdNFdNHBW9FWR4guGHlgmsZ1G7BSm2wTbuA==}
    engines: {node: '>=6'}
    dev: true

  /queue-microtask/1.2.3:
    resolution: {integrity: sha512-NuaNSa6flKT5JaSYQzJok04JzTL1CA6aGhv5rfLW3PgqA+M2ChpZQnAC8h8i4ZFkBS8X5RqkDBHA7r4hej3K9A==}
    dev: true

  /randombytes/2.1.0:
    resolution: {integrity: sha512-vYl3iOX+4CKUWuxGi9Ukhie6fsqXqS9FE2Zaic4tNFD2N2QQaXOMFbuKK4QmDHC0JO6B1Zp41J0LpT0oR68amQ==}
    dependencies:
      safe-buffer: 5.2.1
    dev: true

  /react-is/16.13.1:
    resolution: {integrity: sha512-24e6ynE2H+OKt4kqsOvNd8kBpV65zoxbA4BVsEOB3ARVWQki/DHzaUoC5KuON/BiccDaCCTZBuOcfZs70kR8bQ==}
    dev: true

  /read-pkg-up/7.0.1:
    resolution: {integrity: sha512-zK0TB7Xd6JpCLmlLmufqykGE+/TlOePD6qKClNW7hHDKFh/J7/7gCWGR7joEQEW1bKq3a3yUZSObOoWLFQ4ohg==}
    engines: {node: '>=8'}
    dependencies:
      find-up: 4.1.0
      read-pkg: 5.2.0
      type-fest: 0.8.1
    dev: true

  /read-pkg/5.2.0:
    resolution: {integrity: sha512-Ug69mNOpfvKDAc2Q8DRpMjjzdtrnv9HcSMX+4VsZxD1aZ6ZzrIE7rlzXBtWTyhULSMKg076AW6WR5iZpD0JiOg==}
    engines: {node: '>=8'}
    dependencies:
      '@types/normalize-package-data': 2.4.1
      normalize-package-data: 2.5.0
      parse-json: 5.2.0
      type-fest: 0.6.0
    dev: true

  /readdirp/3.6.0:
    resolution: {integrity: sha512-hOS089on8RduqdbhvQ5Z37A0ESjsqz6qnRcffsMU3495FuTdqSm+7bhJ29JvIOsBDEEnan5DPu9t3To9VRlMzA==}
    engines: {node: '>=8.10.0'}
    dependencies:
      picomatch: 2.3.1
    dev: true

  /regenerator-runtime/0.13.11:
    resolution: {integrity: sha512-kY1AZVr2Ra+t+piVaJ4gxaFaReZVH40AKNo7UCX6W+dEwBo/2oZJzqfuN1qLq1oL45o56cPaTXELwrTh8Fpggg==}
    dev: true

  /regexp-tree/0.1.27:
    resolution: {integrity: sha512-iETxpjK6YoRWJG5o6hXLwvjYAoW+FEZn9os0PD/b6AP6xQwsa/Y7lCVgIixBbUPMfhu+i2LtdeAqVTgGlQarfA==}
    hasBin: true
    dev: true

  /regexp.prototype.flags/1.5.0:
    resolution: {integrity: sha512-0SutC3pNudRKgquxGoRGIz946MZVHqbNfPjBdxeOhBrdgDKlRoXmYLQN9xRbrR09ZXWeGAdPuif7egofn6v5LA==}
    engines: {node: '>= 0.4'}
    dependencies:
      call-bind: 1.0.2
      define-properties: 1.2.0
      functions-have-names: 1.2.3
    dev: true

  /regexpp/3.2.0:
    resolution: {integrity: sha512-pq2bWo9mVD43nbts2wGv17XLiNLya+GklZ8kaDLV2Z08gDCsGpnKn9BFMepvWuHCbyVvY7J5o5+BVvoQbmlJLg==}
    engines: {node: '>=8'}
    dev: true

  /require-directory/2.1.1:
    resolution: {integrity: sha512-fGxEI7+wsG9xrvdjsrlmL22OMTTiHRwAMroiEeMgq8gzoLC/PQr7RsRDSTLUg/bZAZtF+TVIkHc6/4RIKrui+Q==}
    engines: {node: '>=0.10.0'}
    dev: true

  /resolve-from/4.0.0:
    resolution: {integrity: sha512-pb/MYmXstAkysRFx8piNI1tGFNQIFA3vkE3Gq4EuA1dF6gHp/+vgZqsCGJapvy8N3Q+4o7FwvquPJcnZ7RYy4g==}
    engines: {node: '>=4'}
    dev: true

  /resolve/1.19.0:
    resolution: {integrity: sha512-rArEXAgsBG4UgRGcynxWIWKFvh/XZCcS8UJdHhwy91zwAvCZIbcs+vAbflgBnNjYMs/i/i+/Ux6IZhML1yPvxg==}
    dependencies:
      is-core-module: 2.12.1
      path-parse: 1.0.7
    dev: true

  /resolve/1.22.2:
    resolution: {integrity: sha512-Sb+mjNHOULsBv818T40qSPeRiuWLyaGMa5ewydRLFimneixmVy2zdivRl+AF6jaYPC8ERxGDmFSiqui6SfPd+g==}
    hasBin: true
    dependencies:
      is-core-module: 2.12.1
      path-parse: 1.0.7
      supports-preserve-symlinks-flag: 1.0.0
    dev: true

  /resolve/2.0.0-next.4:
    resolution: {integrity: sha512-iMDbmAWtfU+MHpxt/I5iWI7cY6YVEZUQ3MBgPQ++XD1PELuJHIl82xBmObyP2KyQmkNB2dsqF7seoQQiAn5yDQ==}
    hasBin: true
    dependencies:
      is-core-module: 2.12.1
      path-parse: 1.0.7
      supports-preserve-symlinks-flag: 1.0.0
    dev: true

  /reusify/1.0.4:
    resolution: {integrity: sha512-U9nH88a3fc/ekCF1l0/UP1IosiuIjyTh7hBvXVMHYgVcfGvt897Xguj2UOLDeI5BG2m7/uwyaLVT6fbtCwTyzw==}
    engines: {iojs: '>=1.0.0', node: '>=0.10.0'}
    dev: true

  /rimraf/2.7.1:
    resolution: {integrity: sha512-uWjbaKIK3T1OSVptzX7Nl6PvQ3qAGtKEtVRjRuazjfL3Bx5eI409VZSqgND+4UNnmzLVdPj9FqFJNPqBZFve4w==}
    hasBin: true
    dependencies:
      glob: 7.2.3
    dev: true

  /rimraf/3.0.2:
    resolution: {integrity: sha512-JZkJMZkAGFFPP2YqXZXPbMlMBgsxzE8ILs4lMIX/2o0L9UBw9O/Y3o6wFw/i9YLapcUJWwqbi3kdxIPdC62TIA==}
    hasBin: true
    dependencies:
      glob: 7.2.3
    dev: true

  /run-parallel/1.2.0:
    resolution: {integrity: sha512-5l4VyZR86LZ/lDxZTR6jqL8AFE2S0IFLMP26AbjsLVADxHdhB/c0GUsH+y39UfCi3dzz8OlQuPmnaJOMoDHQBA==}
    dependencies:
      queue-microtask: 1.2.3
    dev: true

  /rxjs/6.6.7:
    resolution: {integrity: sha512-hTdwr+7yYNIT5n4AMYp85KA6yw2Va0FLa3Rguvbpa4W3I5xynaBZo41cM3XM+4Q6fRMj3sBYIR1VAmZMXYJvRQ==}
    engines: {npm: '>=2.0.0'}
    dependencies:
      tslib: 1.14.1
    dev: true

  /safe-buffer/5.2.1:
    resolution: {integrity: sha512-rp3So07KcdmmKbGvgaNxQSJr7bGVSVk5S9Eq1F+ppbRo70+YeaDxkw5Dd8NPN+GD6bjnYm2VuPuCXmpuYvmCXQ==}
    dev: true

  /safe-regex-test/1.0.0:
    resolution: {integrity: sha512-JBUUzyOgEwXQY1NuPtvcj/qcBDbDmEvWufhlnXZIm75DEHp+afM1r1ujJpJsV/gSM4t59tpDyPi1sd6ZaPFfsA==}
    dependencies:
      call-bind: 1.0.2
      get-intrinsic: 1.2.1
      is-regex: 1.1.4
    dev: true

  /safe-regex/2.1.1:
    resolution: {integrity: sha512-rx+x8AMzKb5Q5lQ95Zoi6ZbJqwCLkqi3XuJXp5P3rT8OEc6sZCJG5AE5dU3lsgRr/F4Bs31jSlVN+j5KrsGu9A==}
    dependencies:
      regexp-tree: 0.1.27
    dev: true

  /semver/5.7.1:
    resolution: {integrity: sha512-sauaDf/PZdVgrLTNYHRtpXa1iRiKcaebiKQ1BJdpQlWH2lCvexQdX55snPFyK7QzpudqbCI0qXFfOasHdyNDGQ==}
    hasBin: true
    dev: true

  /semver/6.3.0:
    resolution: {integrity: sha512-b39TBaTSfV6yBrapU89p5fKekE2m/NwnDocOVruQFS1/veMgdzuPcnOM34M6CwxW8jH/lxEa5rBoDeUwu5HHTw==}
    hasBin: true
    dev: true

  /semver/7.5.2:
    resolution: {integrity: sha512-SoftuTROv/cRjCze/scjGyiDtcUyxw1rgYQSZY7XTmtR5hX+dm76iDbTH8TkLPHCQmlbQVSSbNZCPM2hb0knnQ==}
    engines: {node: '>=10'}
    hasBin: true
    dependencies:
      lru-cache: 6.0.0
    dev: true

  /serialize-javascript/6.0.0:
    resolution: {integrity: sha512-Qr3TosvguFt8ePWqsvRfrKyQXIiW+nGbYpy8XK24NQHE83caxWt+mIymTT19DGFbNWNLfEwsrkSmN64lVWB9ag==}
    dependencies:
      randombytes: 2.1.0
    dev: true

  /shebang-command/2.0.0:
    resolution: {integrity: sha512-kHxr2zZpYtdmrN1qDjrrX/Z1rR1kG8Dx+gkpK1G4eXmvXswmcE1hTWBWYUzlraYw1/yZp6YuDY77YtvbN0dmDA==}
    engines: {node: '>=8'}
    dependencies:
      shebang-regex: 3.0.0
    dev: true

  /shebang-regex/3.0.0:
    resolution: {integrity: sha512-7++dFhtcx3353uBaq8DDR4NuxBetBzC7ZQOhmTQInHEd6bSrXdiEyzCvG07Z44UYdLShWUyXt5M/yhz8ekcb1A==}
    engines: {node: '>=8'}
    dev: true

  /side-channel/1.0.4:
    resolution: {integrity: sha512-q5XPytqFEIKHkGdiMIrY10mvLRvnQh42/+GoBlFW3b2LXLE2xxJpZFdm94we0BaoV3RwJyGqg5wS7epxTv0Zvw==}
    dependencies:
      call-bind: 1.0.2
      get-intrinsic: 1.2.1
      object-inspect: 1.12.3
    dev: true

  /sigmund/1.0.1:
    resolution: {integrity: sha512-fCvEXfh6NWpm+YSuY2bpXb/VIihqWA6hLsgboC+0nl71Q7N7o2eaCW8mJa/NLvQhs6jpd3VZV4UiUQlV6+lc8g==}
    dev: true

  /slash/3.0.0:
    resolution: {integrity: sha512-g9Q1haeby36OSStwb4ntCGGGaKsaVSjQ68fBxoQcutl5fS1vuY18H3wSt3jFyFtrkx+Kz0V1G85A4MyAdDMi2Q==}
    engines: {node: '>=8'}
    dev: true

  /spawn-command/0.0.2-1:
    resolution: {integrity: sha512-n98l9E2RMSJ9ON1AKisHzz7V42VDiBQGY6PB1BwRglz99wpVsSuGzQ+jOi6lFXBGVTCrRpltvjm+/XA+tpeJrg==}
    dev: true

  /spdx-correct/3.2.0:
    resolution: {integrity: sha512-kN9dJbvnySHULIluDHy32WHRUu3Og7B9sbY7tsFLctQkIqnMh3hErYgdMjTYuqmcXX+lK5T1lnUt3G7zNswmZA==}
    dependencies:
      spdx-expression-parse: 3.0.1
      spdx-license-ids: 3.0.13
    dev: true

  /spdx-exceptions/2.3.0:
    resolution: {integrity: sha512-/tTrYOC7PPI1nUAgx34hUpqXuyJG+DTHJTnIULG4rDygi4xu/tfgmq1e1cIRwRzwZgo4NLySi+ricLkZkw4i5A==}
    dev: true

  /spdx-expression-parse/3.0.1:
    resolution: {integrity: sha512-cbqHunsQWnJNE6KhVSMsMeH5H/L9EpymbzqTQ3uLwNCLZ1Q481oWaofqH7nO6V07xlXwY6PhQdQ2IedWx/ZK4Q==}
    dependencies:
      spdx-exceptions: 2.3.0
      spdx-license-ids: 3.0.13
    dev: true

  /spdx-license-ids/3.0.13:
    resolution: {integrity: sha512-XkD+zwiqXHikFZm4AX/7JSCXA98U5Db4AFd5XUg/+9UNtnH75+Z9KxtpYiJZx36mUDVOwH83pl7yvCer6ewM3w==}
    dev: true

  /string-width/4.2.3:
    resolution: {integrity: sha512-wKyQRQpjJ0sIp62ErSZdGsjMJWsap5oRNihHhu6G7JVO/9jIB6UyevL+tXuOqrng8j/cxKTWyWUwvSTriiZz/g==}
    engines: {node: '>=8'}
    dependencies:
      emoji-regex: 8.0.0
      is-fullwidth-code-point: 3.0.0
      strip-ansi: 6.0.1
    dev: true

  /string.prototype.matchall/4.0.8:
    resolution: {integrity: sha512-6zOCOcJ+RJAQshcTvXPHoxoQGONa3e/Lqx90wUA+wEzX78sg5Bo+1tQo4N0pohS0erG9qtCqJDjNCQBjeWVxyg==}
    dependencies:
      call-bind: 1.0.2
      define-properties: 1.2.0
      es-abstract: 1.21.2
      get-intrinsic: 1.2.1
      has-symbols: 1.0.3
      internal-slot: 1.0.5
      regexp.prototype.flags: 1.5.0
      side-channel: 1.0.4
    dev: true

  /string.prototype.trim/1.2.7:
    resolution: {integrity: sha512-p6TmeT1T3411M8Cgg9wBTMRtY2q9+PNy9EV1i2lIXUN/btt763oIfxwN3RR8VU6wHX8j/1CFy0L+YuThm6bgOg==}
    engines: {node: '>= 0.4'}
    dependencies:
      call-bind: 1.0.2
      define-properties: 1.2.0
      es-abstract: 1.21.2
    dev: true

  /string.prototype.trimend/1.0.6:
    resolution: {integrity: sha512-JySq+4mrPf9EsDBEDYMOb/lM7XQLulwg5R/m1r0PXEFqrV0qHvl58sdTilSXtKOflCsK2E8jxf+GKC0T07RWwQ==}
    dependencies:
      call-bind: 1.0.2
      define-properties: 1.2.0
      es-abstract: 1.21.2
    dev: true

  /string.prototype.trimstart/1.0.6:
    resolution: {integrity: sha512-omqjMDaY92pbn5HOX7f9IccLA+U1tA9GvtU4JrodiXFfYB7jPzzHpRzpglLAjtUV6bB557zwClJezTqnAiYnQA==}
    dependencies:
      call-bind: 1.0.2
      define-properties: 1.2.0
      es-abstract: 1.21.2
    dev: true

  /strip-ansi/6.0.1:
    resolution: {integrity: sha512-Y38VPSHcqkFrCpFnQ9vuSXmquuv5oXOKpGeT6aGrr3o3Gc9AlVa6JBfUSOCnbxGGZF+/0ooI7KrPuUSztUdU5A==}
    engines: {node: '>=8'}
    dependencies:
      ansi-regex: 5.0.1
    dev: true

  /strip-bom/3.0.0:
    resolution: {integrity: sha512-vavAMRXOgBVNF6nyEEmL3DBK19iRpDcoIwW+swQ+CbGiu7lju6t+JklA1MHweoWtadgt4ISVUsXLyDq34ddcwA==}
    engines: {node: '>=4'}
    dev: true

  /strip-indent/3.0.0:
    resolution: {integrity: sha512-laJTa3Jb+VQpaC6DseHhF7dXVqHTfJPCRDaEbid/drOhgitgYku/letMUqOXFoWV0zIIUbjpdH2t+tYj4bQMRQ==}
    engines: {node: '>=8'}
    dependencies:
      min-indent: 1.0.1
    dev: true

  /strip-json-comments/3.1.1:
    resolution: {integrity: sha512-6fPc+R4ihwqP6N/aIv2f1gMH8lOVtWQHoqC4yK6oSDVVocumAsfCqjkXnqiYMhmMwS/mEHLp7Vehlt3ql6lEig==}
    engines: {node: '>=8'}
    dev: true

  /supports-color/5.5.0:
    resolution: {integrity: sha512-QjVjwdXIt408MIiAqCX4oUKsgU2EqAGzs2Ppkm4aQYbjm+ZEWEcW4SfFNTr4uMNZma0ey4f5lgLrkB0aX0QMow==}
    engines: {node: '>=4'}
    dependencies:
      has-flag: 3.0.0
    dev: true

  /supports-color/7.2.0:
    resolution: {integrity: sha512-qpCAvRl9stuOHveKsn7HncJRvv501qIacKzQlO/+Lwxc9+0q2wLyv4Dfvt80/DPn2pqOBsJdDiogXGR9+OvwRw==}
    engines: {node: '>=8'}
    dependencies:
      has-flag: 4.0.0
    dev: true

  /supports-color/8.1.1:
    resolution: {integrity: sha512-MpUEN2OodtUzxvKQl72cUF7RQ5EiHsGvSsVG0ia9c5RbWGL2CI4C7EpPS8UTBIplnlzZiNuV56w+FuNxy3ty2Q==}
    engines: {node: '>=10'}
    dependencies:
      has-flag: 4.0.0
    dev: true

  /supports-preserve-symlinks-flag/1.0.0:
    resolution: {integrity: sha512-ot0WnXS9fgdkgIcePe6RHNk1WA8+muPa6cSjeR3V8K27q9BB1rTE3R1p7Hv0z1ZyAc8s6Vvv8DIyWf681MAt0w==}
    engines: {node: '>= 0.4'}
    dev: true

  /text-table/0.2.0:
    resolution: {integrity: sha512-N+8UisAXDGk8PFXP4HAzVR9nbfmVJ3zYLAWiTIoqC5v5isinhr+r5uaO8+7r3BMfuNIufIsA7RdpVgacC2cSpw==}
    dev: true

  /to-regex-range/5.0.1:
    resolution: {integrity: sha512-65P7iz6X5yEr1cwcgvQxbbIw7Uk3gOy5dIdtZ4rDveLqhrdJP+Li/Hx6tyK0NEb+2GCyneCMJiGqrADCSNk8sQ==}
    engines: {node: '>=8.0'}
    dependencies:
      is-number: 7.0.0
    dev: true

  /tree-kill/1.2.2:
    resolution: {integrity: sha512-L0Orpi8qGpRG//Nd+H90vFB+3iHnue1zSSGmNOOCh1GLJ7rUKVwV2HvijphGQS2UmhUZewS9VgvxYIdgr+fG1A==}
    hasBin: true
    dev: true

  /tsconfig-paths/3.14.2:
    resolution: {integrity: sha512-o/9iXgCYc5L/JxCHPe3Hvh8Q/2xm5Z+p18PESBU6Ff33695QnCHBEjcytY2q19ua7Mbl/DavtBOLq+oG0RCL+g==}
    dependencies:
      '@types/json5': 0.0.29
      json5: 1.0.2
      minimist: 1.2.8
      strip-bom: 3.0.0
    dev: true

  /tslib/1.14.1:
    resolution: {integrity: sha512-Xni35NKzjgMrwevysHTCArtLDpPvye8zV/0E4EyYn43P7/7qvQwPh9BGkHewbMulVntbigmcT7rdX3BNo9wRJg==}
    dev: true

  /tsutils/3.21.0_typescript@4.5.5:
    resolution: {integrity: sha512-mHKK3iUXL+3UF6xL5k0PEhKRUBKPBCv/+RkEOpjRWxxx27KKRBmmA60A9pgOUvMi8GKhRMPEmjBRPzs2W7O1OA==}
    engines: {node: '>= 6'}
    peerDependencies:
      typescript: '>=2.8.0 || >= 3.2.0-dev || >= 3.3.0-dev || >= 3.4.0-dev || >= 3.5.0-dev || >= 3.6.0-dev || >= 3.6.0-beta || >= 3.7.0-dev || >= 3.7.0-beta'
    dependencies:
      tslib: 1.14.1
      typescript: 4.5.5
    dev: true

  /type-check/0.4.0:
    resolution: {integrity: sha512-XleUoc9uwGXqjWwXaUTZAmzMcFZ5858QA2vvx1Ur5xIcixXIP+8LnFDgRplU30us6teqdlskFfu+ae4K79Ooew==}
    engines: {node: '>= 0.8.0'}
    dependencies:
      prelude-ls: 1.2.1
    dev: true

  /type-fest/0.20.2:
    resolution: {integrity: sha512-Ne+eE4r0/iWnpAxD852z3A+N0Bt5RN//NjJwRd2VFHEmrywxf5vsZlh4R6lixl6B+wz/8d+maTSAkN1FIkI3LQ==}
    engines: {node: '>=10'}
    dev: true

  /type-fest/0.6.0:
    resolution: {integrity: sha512-q+MB8nYR1KDLrgr4G5yemftpMC7/QLqVndBmEEdqzmNj5dcFOO4Oo8qlwZE3ULT3+Zim1F8Kq4cBnikNhlCMlg==}
    engines: {node: '>=8'}
    dev: true

  /type-fest/0.8.1:
    resolution: {integrity: sha512-4dbzIzqvjtgiM5rw1k5rEHtBANKmdudhGyBEajN01fEyhaAIhsoKNy6y7+IN93IfpFtwY9iqi7kD+xwKhQsNJA==}
    engines: {node: '>=8'}
    dev: true

  /typed-array-length/1.0.4:
    resolution: {integrity: sha512-KjZypGq+I/H7HI5HlOoGHkWUUGq+Q0TPhQurLbyrVrvnKTBgzLhIJ7j6J/XTQOi0d1RjyZ0wdas8bKs2p0x3Ng==}
    dependencies:
      call-bind: 1.0.2
      for-each: 0.3.3
      is-typed-array: 1.1.10
    dev: true

  /typescript/4.5.5:
    resolution: {integrity: sha512-TCTIul70LyWe6IJWT8QSYeA54WQe8EjQFU4wY52Fasj5UKx88LNYKCgBEHcOMOrFF1rKGbD8v/xcNWVUq9SymA==}
    engines: {node: '>=4.2.0'}
    hasBin: true
    dev: true

  /unbox-primitive/1.0.2:
    resolution: {integrity: sha512-61pPlCD9h51VoreyJ0BReideM3MDKMKnh6+V9L08331ipq6Q8OFXZYiqP6n/tbHx4s5I9uRhcye6BrbkizkBDw==}
    dependencies:
      call-bind: 1.0.2
      has-bigints: 1.0.2
      has-symbols: 1.0.3
      which-boxed-primitive: 1.0.2
    dev: true

  /uri-js/4.4.1:
    resolution: {integrity: sha512-7rKUyy33Q1yc98pQ1DAmLtwX109F7TIfWlW1Ydo8Wl1ii1SeHieeh0HHfPeL2fMXK6z0s8ecKs9frCuLJvndBg==}
    dependencies:
      punycode: 2.3.0
    dev: true

  /v8-compile-cache/2.3.0:
    resolution: {integrity: sha512-l8lCEmLcLYZh4nbunNZvQCJc5pv7+RCwa8q/LdUx8u7lsWvPDKmpodJAJNwkAhJC//dFY48KuIEmjtd4RViDrA==}
    dev: true

  /validate-npm-package-license/3.0.4:
    resolution: {integrity: sha512-DpKm2Ui/xN7/HQKCtpZxoRWBhZ9Z0kqtygG8XCgNQ8ZlDnxuQmWhj566j8fN4Cu3/JmbhsDo7fcAJq4s9h27Ew==}
    dependencies:
      spdx-correct: 3.2.0
      spdx-expression-parse: 3.0.1
    dev: true

  /which-boxed-primitive/1.0.2:
    resolution: {integrity: sha512-bwZdv0AKLpplFY2KZRX6TvyuN7ojjr7lwkg6ml0roIy9YeuSr7JS372qlNW18UQYzgYK9ziGcerWqZOmEn9VNg==}
    dependencies:
      is-bigint: 1.0.4
      is-boolean-object: 1.1.2
      is-number-object: 1.0.7
      is-string: 1.0.7
      is-symbol: 1.0.4
    dev: true

  /which-typed-array/1.1.9:
    resolution: {integrity: sha512-w9c4xkx6mPidwp7180ckYWfMmvxpjlZuIudNtDf4N/tTAUB8VJbX25qZoAsrtGuYNnGw3pa0AXgbGKRB8/EceA==}
    engines: {node: '>= 0.4'}
    dependencies:
      available-typed-arrays: 1.0.5
      call-bind: 1.0.2
      for-each: 0.3.3
      gopd: 1.0.1
      has-tostringtag: 1.0.0
      is-typed-array: 1.1.10
    dev: true

  /which/2.0.2:
    resolution: {integrity: sha512-BLI3Tl1TW3Pvl70l3yq3Y64i+awpwXqsGBYWkkqMtnbXgrMD+yj7rhW0kuEDxzJaYXGjEW5ogapKNMEKNMjibA==}
    engines: {node: '>= 8'}
    hasBin: true
    dependencies:
      isexe: 2.0.0
    dev: true

  /word-wrap/1.2.3:
    resolution: {integrity: sha512-Hz/mrNwitNRh/HUAtM/VT/5VH+ygD6DV7mYKZAtHOrbs8U7lvPS6xf7EJKMF0uW1KJCl0H701g3ZGus+muE5vQ==}
    engines: {node: '>=0.10.0'}
    dev: true

  /workerpool/6.2.1:
    resolution: {integrity: sha512-ILEIE97kDZvF9Wb9f6h5aXK4swSlKGUcOEGiIYb2OOu/IrDU9iwj0fD//SsA6E5ibwJxpEvhullJY4Sl4GcpAw==}
    dev: true

  /wrap-ansi/7.0.0:
    resolution: {integrity: sha512-YVGIj2kamLSTxw6NsZjoBxfSwsn0ycdesmc4p+Q21c5zPuZ1pl+NfxVdxPtdHvmNVOQ6XSYG4AUtyt/Fi7D16Q==}
    engines: {node: '>=10'}
    dependencies:
      ansi-styles: 4.3.0
      string-width: 4.2.3
      strip-ansi: 6.0.1
    dev: true

  /wrappy/1.0.2:
    resolution: {integrity: sha512-l4Sp/DRseor9wL6EvV2+TuQn63dMkPjZ/sp9XkghTEbV9KlPS1xUsZ3u7/IQO4wxtcFB4bgpQPRcR3QCvezPcQ==}
    dev: true

  /y18n/5.0.8:
    resolution: {integrity: sha512-0pfFzegeDWJHJIAmTLRP2DwHjdF5s7jo9tuztdQxAhINCdvS+3nGINqPd00AphqJR/0LhANUS6/+7SCb98YOfA==}
    engines: {node: '>=10'}
    dev: true

  /yallist/2.1.2:
    resolution: {integrity: sha512-ncTzHV7NvsQZkYe1DW7cbDLm0YpzHmZF5r/iyP3ZnQtMiJ+pjzisCiMNI+Sj+xQF5pXhSHxSB3uDbsBTzY/c2A==}
    dev: true

  /yallist/4.0.0:
    resolution: {integrity: sha512-3wdGidZyq5PB084XLES5TpOSRA3wjXAlIWMhum2kRcv/41Sn2emQ0dycQW4uZXLejwKvg6EsvbdlVL+FYEct7A==}
    dev: true

  /yargs-parser/20.2.4:
    resolution: {integrity: sha512-WOkpgNhPTlE73h4VFAFsOnomJVaovO8VqLDzy5saChRBFQFBoMYirowyW+Q9HB4HFF4Z7VZTiG3iSzJJA29yRA==}
    engines: {node: '>=10'}
    dev: true

  /yargs-parser/20.2.9:
    resolution: {integrity: sha512-y11nGElTIV+CT3Zv9t7VKl+Q3hTQoT9a1Qzezhhl6Rp21gJ/IVTW7Z3y9EWXhuUBC2Shnf+DX0antecpAwSP8w==}
    engines: {node: '>=10'}
    dev: true

  /yargs-unparser/2.0.0:
    resolution: {integrity: sha512-7pRTIA9Qc1caZ0bZ6RYRGbHJthJWuakf+WmHK0rVeLkNrrGhfoabBNdue6kdINI6r4if7ocq9aD/n7xwKOdzOA==}
    engines: {node: '>=10'}
    dependencies:
      camelcase: 6.3.0
      decamelize: 4.0.0
      flat: 5.0.2
      is-plain-obj: 2.1.0
    dev: true

  /yargs/16.2.0:
    resolution: {integrity: sha512-D1mvvtDG0L5ft/jGWkLpG1+m0eQxOfaBvTNELraWj22wSVUMWxZUvYgJYcKh6jGGIkJFhH4IZPQhR4TKpc8mBw==}
    engines: {node: '>=10'}
    dependencies:
      cliui: 7.0.4
      escalade: 3.1.1
      get-caller-file: 2.0.5
      require-directory: 2.1.1
      string-width: 4.2.3
      y18n: 5.0.8
      yargs-parser: 20.2.9
    dev: true

  /yocto-queue/0.1.0:
    resolution: {integrity: sha512-rVksvsnNCdJ/ohGc6xgPwyN8eheCxsiLM8mxuE/t/mOVqJewPuO1miLpTHQiRgTKCLexL4MeAFVagts7HmNZ2Q==}
    engines: {node: '>=10'}
    dev: true<|MERGE_RESOLUTION|>--- conflicted
+++ resolved
@@ -4,7 +4,7 @@
 
   .:
     specifiers:
-      '@fluidframework/build-common': ^1.2.0
+      '@fluidframework/build-common': ^2.0.0
       '@fluidframework/eslint-config-fluid': ^2.0.0
       '@types/mocha': ^10.0.0
       '@types/node': ^14.18.0
@@ -16,11 +16,10 @@
       rimraf: ^2.6.2
       typescript: ~4.5.5
     devDependencies:
-<<<<<<< HEAD
-      '@fluidframework/build-common': 1.2.0
+      '@fluidframework/build-common': 2.0.0
       '@fluidframework/eslint-config-fluid': 2.0.0_kufnqfq7tb5rpdawkdb6g5smma
       '@types/mocha': 10.0.1
-      '@types/node': 14.18.51
+      '@types/node': 14.18.0
       concurrently: 6.5.1
       eslint: 8.6.0
       eslint-config-prettier: 8.5.0_eslint@8.6.0
@@ -28,41 +27,6 @@
       prettier: 2.6.2
       rimraf: 2.7.1
       typescript: 4.5.5
-=======
-      '@fluidframework/build-common':
-        specifier: ^2.0.0
-        version: 2.0.0
-      '@fluidframework/eslint-config-fluid':
-        specifier: ^2.0.0
-        version: 2.0.0(eslint@8.6.0)(typescript@4.5.5)
-      '@types/mocha':
-        specifier: ^10.0.0
-        version: 10.0.1
-      '@types/node':
-        specifier: ^14.18.0
-        version: 14.18.0
-      concurrently:
-        specifier: ^6.2.0
-        version: 6.5.1
-      eslint:
-        specifier: ~8.6.0
-        version: 8.6.0
-      eslint-config-prettier:
-        specifier: ~8.5.0
-        version: 8.5.0(eslint@8.6.0)
-      mocha:
-        specifier: ^10.0.0
-        version: 10.2.0
-      prettier:
-        specifier: ~2.6.2
-        version: 2.6.2
-      rimraf:
-        specifier: ^2.6.2
-        version: 2.7.1
-      typescript:
-        specifier: ~4.5.5
-        version: 4.5.5
->>>>>>> 6fe5eda1
 
 packages:
 
@@ -87,31 +51,39 @@
       js-tokens: 4.0.0
     dev: true
 
-  /@babel/runtime/7.22.5:
-    resolution: {integrity: sha512-ecjvYlnAaZ/KVneE/OdKYBYfgXV3Ptu6zQWmgEF7vwKhQnvVS6bjMD2XYgj+SNvQ1GfK/pjgokfPkC/2CO8CuA==}
-    engines: {node: '>=6.9.0'}
-    dependencies:
-      regenerator-runtime: 0.13.11
-    dev: true
-
   /@es-joy/jsdoccomment/0.33.4:
     resolution: {integrity: sha512-02XyYuvR/Gn+3BT6idHVNQ4SSQlA1X1FeEfeKm2ypv8ANB6Lt9KRFZ2S7y5xjwR+EPQ/Rzb0XFaD+xKyqe4ALw==}
     engines: {node: ^14 || ^16 || ^17 || ^18 || ^19}
     dependencies:
       comment-parser: 1.3.1
-      esquery: 1.5.0
+      esquery: 1.4.0
       jsdoc-type-pratt-parser: 3.1.0
     dev: true
 
-  /@eslint/eslintrc/1.4.1:
-    resolution: {integrity: sha512-XXrH9Uarn0stsyldqDYq8r++mROmWRI1xKMXa640Bb//SY1+ECYX6VzT6Lcx5frD0V30XieqJ0oX9I2Xj5aoMA==}
+  /@eslint-community/eslint-utils/4.4.0_eslint@8.6.0:
+    resolution: {integrity: sha512-1/sA4dwrzBAyeUoQ6oxahHKmrZvsnLCg4RfxW3ZFGGmQkSNQPFNLV9CUEFQP1x9EYXHTo5p6xdhZM1Ne9p/AfA==}
+    engines: {node: ^12.22.0 || ^14.17.0 || >=16.0.0}
+    peerDependencies:
+      eslint: ^6.0.0 || ^7.0.0 || >=8.0.0
+    dependencies:
+      eslint: 8.6.0
+      eslint-visitor-keys: 3.3.0
+    dev: true
+
+  /@eslint-community/regexpp/4.5.1:
+    resolution: {integrity: sha512-Z5ba73P98O1KUYCCJTUeVpja9RcGoMdncZ6T49FCUl2lN38JtCJ+3WgIDBv0AuY4WChU5PmtJmOCTlN6FZTFKQ==}
+    engines: {node: ^12.0.0 || ^14.0.0 || >=16.0.0}
+    dev: true
+
+  /@eslint/eslintrc/1.3.2:
+    resolution: {integrity: sha512-AXYd23w1S/bv3fTs3Lz0vjiYemS08jWkI3hYyS9I1ry+0f+Yjs1wm+sU0BS8qDOPrBIkp4qHYC16I8uVtpLajQ==}
     engines: {node: ^12.22.0 || ^14.17.0 || >=16.0.0}
     dependencies:
       ajv: 6.12.6
       debug: 4.3.4
-      espree: 9.5.2
-      globals: 13.20.0
-      ignore: 5.2.4
+      espree: 9.4.0
+      globals: 13.17.0
+      ignore: 5.2.1
       import-fresh: 3.3.0
       js-yaml: 4.1.0
       minimatch: 3.1.2
@@ -120,13 +92,8 @@
       - supports-color
     dev: true
 
-<<<<<<< HEAD
-  /@fluidframework/build-common/1.2.0:
-    resolution: {integrity: sha512-YZFWe0fv2opDR+zSdsZDakj0ExtwCE5ztIB3/EMXOCI8DTN3HYL4Cv4j81zgxcQc+aomR4JzRSpHEIOB0eejNw==}
-=======
-  /@fluidframework/build-common@2.0.0:
+  /@fluidframework/build-common/2.0.0:
     resolution: {integrity: sha512-oJsAczo32UpnM+/8LeE2KKOhr1KBxA48Y4umq/t9QfIFRiX0YtgyrLHRAtnGV6l/+4LX/Urmv6bbckeTFaPw7g==}
->>>>>>> 6fe5eda1
     hasBin: true
     dev: true
 
@@ -251,12 +218,44 @@
     resolution: {integrity: sha512-/fvYntiO1GeICvqbQ3doGDIP97vWmvFt83GKguJ6prmQM2iXZfFcq6YE8KteFyRtX2/h5Hf91BYvPodJKFYv5Q==}
     dev: true
 
-  /@types/node/14.18.51:
-    resolution: {integrity: sha512-P9bsdGFPpVtofEKlhWMVS2qqx1A/rt9QBfihWlklfHHpUpjtYse5AzFz6j4DWrARLYh6gRnw9+5+DJcrq3KvBA==}
+  /@types/node/14.18.0:
+    resolution: {integrity: sha512-0GeIl2kmVMXEnx8tg1SlG6Gg8vkqirrW752KqolYo1PHevhhZN3bhJ67qHj+bQaINhX0Ra3TlWwRvMCd9iEfNQ==}
     dev: true
 
   /@types/normalize-package-data/2.4.1:
     resolution: {integrity: sha512-Gj7cI7z+98M282Tqmp2K5EIsoouUEzbBJhQQzDE3jSIRk6r9gsz0oUokqIUR4u1R3dMHo0pDHM7sNOHyhulypw==}
+    dev: true
+
+  /@types/semver/7.5.0:
+    resolution: {integrity: sha512-G8hZ6XJiHnuhQKR7ZmysCeJWE08o8T0AXtk5darsCaTVsYZhhgUrq53jizaR2FvsoeCwJhlmwTjkXBY5Pn/ZHw==}
+    dev: true
+
+  /@typescript-eslint/eslint-plugin/5.55.0_i37r4pxnuonvhfobrnldva5ppi:
+    resolution: {integrity: sha512-IZGc50rtbjk+xp5YQoJvmMPmJEYoC53SiKPXyqWfv15XoD2Y5Kju6zN0DwlmaGJp1Iw33JsWJcQ7nw0lGCGjVg==}
+    engines: {node: ^12.22.0 || ^14.17.0 || >=16.0.0}
+    peerDependencies:
+      '@typescript-eslint/parser': ^5.0.0
+      eslint: ^6.0.0 || ^7.0.0 || ^8.0.0
+      typescript: '*'
+    peerDependenciesMeta:
+      typescript:
+        optional: true
+    dependencies:
+      '@eslint-community/regexpp': 4.5.1
+      '@typescript-eslint/parser': 5.9.1_kufnqfq7tb5rpdawkdb6g5smma
+      '@typescript-eslint/scope-manager': 5.55.0
+      '@typescript-eslint/type-utils': 5.55.0_kufnqfq7tb5rpdawkdb6g5smma
+      '@typescript-eslint/utils': 5.55.0_kufnqfq7tb5rpdawkdb6g5smma
+      debug: 4.3.4
+      eslint: 8.6.0
+      grapheme-splitter: 1.0.4
+      ignore: 5.2.1
+      natural-compare-lite: 1.4.0
+      semver: 7.3.8
+      tsutils: 3.21.0_typescript@4.5.5
+      typescript: 4.5.5
+    transitivePeerDependencies:
+      - supports-color
     dev: true
 
   /@typescript-eslint/eslint-plugin/5.9.1_i37r4pxnuonvhfobrnldva5ppi:
@@ -277,9 +276,9 @@
       debug: 4.3.4
       eslint: 8.6.0
       functional-red-black-tree: 1.0.1
-      ignore: 5.2.4
+      ignore: 5.2.1
       regexpp: 3.2.0
-      semver: 7.5.2
+      semver: 7.3.8
       tsutils: 3.21.0_typescript@4.5.5
       typescript: 4.5.5
     transitivePeerDependencies:
@@ -342,6 +341,14 @@
       - supports-color
     dev: true
 
+  /@typescript-eslint/scope-manager/5.55.0:
+    resolution: {integrity: sha512-OK+cIO1ZGhJYNCL//a3ROpsd83psf4dUJ4j7pdNVzd5DmIk+ffkuUIX2vcZQbEW/IR41DYsfJTB19tpCboxQuw==}
+    engines: {node: ^12.22.0 || ^14.17.0 || >=16.0.0}
+    dependencies:
+      '@typescript-eslint/types': 5.55.0
+      '@typescript-eslint/visitor-keys': 5.55.0
+    dev: true
+
   /@typescript-eslint/scope-manager/5.6.0:
     resolution: {integrity: sha512-1U1G77Hw2jsGWVsO2w6eVCbOg0HZ5WxL/cozVSTfqnL/eB9muhb8THsP0G3w+BB5xAHv9KptwdfYFAUfzcIh4A==}
     engines: {node: ^12.22.0 || ^14.17.0 || >=16.0.0}
@@ -356,6 +363,26 @@
     dependencies:
       '@typescript-eslint/types': 5.9.1
       '@typescript-eslint/visitor-keys': 5.9.1
+    dev: true
+
+  /@typescript-eslint/type-utils/5.55.0_kufnqfq7tb5rpdawkdb6g5smma:
+    resolution: {integrity: sha512-ObqxBgHIXj8rBNm0yh8oORFrICcJuZPZTqtAFh0oZQyr5DnAHZWfyw54RwpEEH+fD8suZaI0YxvWu5tYE/WswA==}
+    engines: {node: ^12.22.0 || ^14.17.0 || >=16.0.0}
+    peerDependencies:
+      eslint: '*'
+      typescript: '*'
+    peerDependenciesMeta:
+      typescript:
+        optional: true
+    dependencies:
+      '@typescript-eslint/typescript-estree': 5.55.0_typescript@4.5.5
+      '@typescript-eslint/utils': 5.55.0_kufnqfq7tb5rpdawkdb6g5smma
+      debug: 4.3.4
+      eslint: 8.6.0
+      tsutils: 3.21.0_typescript@4.5.5
+      typescript: 4.5.5
+    transitivePeerDependencies:
+      - supports-color
     dev: true
 
   /@typescript-eslint/type-utils/5.9.1_kufnqfq7tb5rpdawkdb6g5smma:
@@ -377,6 +404,11 @@
       - supports-color
     dev: true
 
+  /@typescript-eslint/types/5.55.0:
+    resolution: {integrity: sha512-M4iRh4AG1ChrOL6Y+mETEKGeDnT7Sparn6fhZ5LtVJF1909D5O4uqK+C5NPbLmpfZ0XIIxCdwzKiijpZUOvOug==}
+    engines: {node: ^12.22.0 || ^14.17.0 || >=16.0.0}
+    dev: true
+
   /@typescript-eslint/types/5.6.0:
     resolution: {integrity: sha512-OIZffked7mXv4mXzWU5MgAEbCf9ecNJBKi+Si6/I9PpTaj+cf2x58h2oHW5/P/yTnPkKaayfjhLvx+crnl5ubA==}
     engines: {node: ^12.22.0 || ^14.17.0 || >=16.0.0}
@@ -385,6 +417,27 @@
   /@typescript-eslint/types/5.9.1:
     resolution: {integrity: sha512-SsWegWudWpkZCwwYcKoDwuAjoZXnM1y2EbEerTHho19Hmm+bQ56QG4L4jrtCu0bI5STaRTvRTZmjprWlTw/5NQ==}
     engines: {node: ^12.22.0 || ^14.17.0 || >=16.0.0}
+    dev: true
+
+  /@typescript-eslint/typescript-estree/5.55.0_typescript@4.5.5:
+    resolution: {integrity: sha512-I7X4A9ovA8gdpWMpr7b1BN9eEbvlEtWhQvpxp/yogt48fy9Lj3iE3ild/1H3jKBBIYj5YYJmS2+9ystVhC7eaQ==}
+    engines: {node: ^12.22.0 || ^14.17.0 || >=16.0.0}
+    peerDependencies:
+      typescript: '*'
+    peerDependenciesMeta:
+      typescript:
+        optional: true
+    dependencies:
+      '@typescript-eslint/types': 5.55.0
+      '@typescript-eslint/visitor-keys': 5.55.0
+      debug: 4.3.4
+      globby: 11.1.0
+      is-glob: 4.0.3
+      semver: 7.3.8
+      tsutils: 3.21.0_typescript@4.5.5
+      typescript: 4.5.5
+    transitivePeerDependencies:
+      - supports-color
     dev: true
 
   /@typescript-eslint/typescript-estree/5.6.0_typescript@4.5.5:
@@ -401,7 +454,7 @@
       debug: 4.3.4
       globby: 11.1.0
       is-glob: 4.0.3
-      semver: 7.5.2
+      semver: 7.3.8
       tsutils: 3.21.0_typescript@4.5.5
       typescript: 4.5.5
     transitivePeerDependencies:
@@ -422,19 +475,47 @@
       debug: 4.3.4
       globby: 11.1.0
       is-glob: 4.0.3
-      semver: 7.5.2
+      semver: 7.3.8
       tsutils: 3.21.0_typescript@4.5.5
       typescript: 4.5.5
     transitivePeerDependencies:
       - supports-color
     dev: true
 
+  /@typescript-eslint/utils/5.55.0_kufnqfq7tb5rpdawkdb6g5smma:
+    resolution: {integrity: sha512-FkW+i2pQKcpDC3AY6DU54yl8Lfl14FVGYDgBTyGKB75cCwV3KpkpTMFi9d9j2WAJ4271LR2HeC5SEWF/CZmmfw==}
+    engines: {node: ^12.22.0 || ^14.17.0 || >=16.0.0}
+    peerDependencies:
+      eslint: ^6.0.0 || ^7.0.0 || ^8.0.0
+    dependencies:
+      '@eslint-community/eslint-utils': 4.4.0_eslint@8.6.0
+      '@types/json-schema': 7.0.12
+      '@types/semver': 7.5.0
+      '@typescript-eslint/scope-manager': 5.55.0
+      '@typescript-eslint/types': 5.55.0
+      '@typescript-eslint/typescript-estree': 5.55.0_typescript@4.5.5
+      eslint: 8.6.0
+      eslint-scope: 5.1.1
+      semver: 7.3.8
+    transitivePeerDependencies:
+      - supports-color
+      - typescript
+    dev: true
+
+  /@typescript-eslint/visitor-keys/5.55.0:
+    resolution: {integrity: sha512-q2dlHHwWgirKh1D3acnuApXG+VNXpEY5/AwRxDVuEQpxWaB0jCDe0jFMVMALJ3ebSfuOVE8/rMS+9ZOYGg1GWw==}
+    engines: {node: ^12.22.0 || ^14.17.0 || >=16.0.0}
+    dependencies:
+      '@typescript-eslint/types': 5.55.0
+      eslint-visitor-keys: 3.3.0
+    dev: true
+
   /@typescript-eslint/visitor-keys/5.6.0:
     resolution: {integrity: sha512-1p7hDp5cpRFUyE3+lvA74egs+RWSgumrBpzBCDzfTFv0aQ7lIeay80yU0hIxgAhwQ6PcasW35kaOCyDOv6O/Ng==}
     engines: {node: ^12.22.0 || ^14.17.0 || >=16.0.0}
     dependencies:
       '@typescript-eslint/types': 5.6.0
-      eslint-visitor-keys: 3.4.1
+      eslint-visitor-keys: 3.3.0
     dev: true
 
   /@typescript-eslint/visitor-keys/5.9.1:
@@ -442,19 +523,19 @@
     engines: {node: ^12.22.0 || ^14.17.0 || >=16.0.0}
     dependencies:
       '@typescript-eslint/types': 5.9.1
-      eslint-visitor-keys: 3.4.1
-    dev: true
-
-  /acorn-jsx/5.3.2_acorn@8.9.0:
+      eslint-visitor-keys: 3.3.0
+    dev: true
+
+  /acorn-jsx/5.3.2_acorn@8.8.0:
     resolution: {integrity: sha512-rq9s+JNhf0IChjtDXxllJ7g41oZk5SlXtp0LHwyA5cejwn7vKmKp4pPri6YEePv2PU65sAsegbXtIinmDFDXgQ==}
     peerDependencies:
       acorn: ^6.0.0 || ^7.0.0 || ^8.0.0
     dependencies:
-      acorn: 8.9.0
-    dev: true
-
-  /acorn/8.9.0:
-    resolution: {integrity: sha512-jaVNAFBHNLXspO543WnNNPZFRtavh3skAkITqD0/2aeMkKZTN+254PyhwxFYrk3vQ1xfY+2wbesJMs/JC8/PwQ==}
+      acorn: 8.8.0
+    dev: true
+
+  /acorn/8.8.0:
+    resolution: {integrity: sha512-QOxyigPVrpZ2GXT+PFyZTl6TtOFc5egxHIP9IlQ+RbupQuX4RkT/Bee4/kQuC02Xkzg84JcT7oLYtDIQxp+v7w==}
     engines: {node: '>=0.4.0'}
     hasBin: true
     dev: true
@@ -704,7 +785,7 @@
     hasBin: true
     dependencies:
       chalk: 4.1.2
-      date-fns: 2.30.0
+      date-fns: 2.29.3
       lodash: 4.17.21
       rxjs: 6.6.7
       spawn-command: 0.0.2-1
@@ -722,11 +803,9 @@
       which: 2.0.2
     dev: true
 
-  /date-fns/2.30.0:
-    resolution: {integrity: sha512-fnULvOpxnC5/Vg3NCiWelDsLiUc9bRwAPs/+LfTLNvetFCtCTN+yQz15C/fs4AwX1R9K5GLtLfn8QW+dWisaAw==}
+  /date-fns/2.29.3:
+    resolution: {integrity: sha512-dDCnyH2WnnKusqvZZ6+jA1O51Ibt8ZMRNkDZdyAyK4YfbDwa/cEmuztzG5pk6hqlp9aSBPYcjOlktquahGwGeA==}
     engines: {node: '>=0.11'}
-    dependencies:
-      '@babel/runtime': 7.22.5
     dev: true
 
   /debug/2.6.9:
@@ -976,7 +1055,7 @@
   /eslint-plugin-editorconfig/3.2.0_4x3vxi7gdq53yv6dpzqqqrxppq:
     resolution: {integrity: sha512-XiUg69+qgv6BekkPCjP8+2DMODzPqtLV5i0Q9FO1v40P62pfodG1vjIihVbw/338hS5W26S+8MTtXaAlrg37QQ==}
     dependencies:
-      '@typescript-eslint/eslint-plugin': 5.9.1_i37r4pxnuonvhfobrnldva5ppi
+      '@typescript-eslint/eslint-plugin': 5.55.0_i37r4pxnuonvhfobrnldva5ppi
       editorconfig: 0.15.3
       eslint: 8.6.0
       klona: 2.0.6
@@ -994,7 +1073,7 @@
     dependencies:
       escape-string-regexp: 1.0.5
       eslint: 8.6.0
-      ignore: 5.2.4
+      ignore: 5.2.1
     dev: true
 
   /eslint-plugin-import/2.25.4_gyqcce5u2ijhn2hqkipmk56rmu:
@@ -1039,8 +1118,8 @@
       debug: 4.3.4
       escape-string-regexp: 4.0.0
       eslint: 8.6.0
-      esquery: 1.5.0
-      semver: 7.5.2
+      esquery: 1.4.0
+      semver: 7.3.8
       spdx-expression-parse: 3.0.1
     transitivePeerDependencies:
       - supports-color
@@ -1096,7 +1175,7 @@
       clean-regexp: 1.0.0
       eslint: 8.6.0
       eslint-utils: 3.0.0_eslint@8.6.0
-      esquery: 1.5.0
+      esquery: 1.4.0
       indent-string: 4.0.0
       is-builtin-module: 3.2.1
       lodash: 4.17.21
@@ -1104,7 +1183,7 @@
       read-pkg-up: 7.0.1
       regexp-tree: 0.1.27
       safe-regex: 2.1.1
-      semver: 7.5.2
+      semver: 7.3.8
       strip-indent: 3.0.0
     dev: true
 
@@ -1136,8 +1215,8 @@
       estraverse: 4.3.0
     dev: true
 
-  /eslint-scope/7.2.0:
-    resolution: {integrity: sha512-DYj5deGlHBfMt15J7rdtyKNq/Nqlv5KfU4iodrQ019XESsRnwXH9KAE0y3cwtUHDo2ob7CypAnCqefh6vioWRw==}
+  /eslint-scope/7.1.1:
+    resolution: {integrity: sha512-QKQM/UXpIiHcLqJ5AOyIW7XZmzjkzQXYE54n1++wb0u9V/abW3l9uQnxX8Z5Xd18xyKIMTUAyQ0k1e8pz6LUrw==}
     engines: {node: ^12.22.0 || ^14.17.0 || >=16.0.0}
     dependencies:
       esrecurse: 4.3.0
@@ -1159,8 +1238,8 @@
     engines: {node: '>=10'}
     dev: true
 
-  /eslint-visitor-keys/3.4.1:
-    resolution: {integrity: sha512-pZnmmLwYzf+kWaM/Qgrvpen51upAktaaiI01nsJD/Yr3lMOdNtq0cxkrrg16w64VtisN6okbs7Q8AfGqj4c9fA==}
+  /eslint-visitor-keys/3.3.0:
+    resolution: {integrity: sha512-mQ+suqKJVyeuwGYHAdjMFqjCyfl8+Ldnxuyp3ldiMBFKkvytrXUZWaiPCEav8qDHKty44bD+qV1IP4T+w+xXRA==}
     engines: {node: ^12.22.0 || ^14.17.0 || >=16.0.0}
     dev: true
 
@@ -1169,7 +1248,7 @@
     engines: {node: ^12.22.0 || ^14.17.0 || >=16.0.0}
     hasBin: true
     dependencies:
-      '@eslint/eslintrc': 1.4.1
+      '@eslint/eslintrc': 1.3.2
       '@humanwhocodes/config-array': 0.9.5
       ajv: 6.12.6
       chalk: 4.1.2
@@ -1178,17 +1257,17 @@
       doctrine: 3.0.0
       enquirer: 2.3.6
       escape-string-regexp: 4.0.0
-      eslint-scope: 7.2.0
+      eslint-scope: 7.1.1
       eslint-utils: 3.0.0_eslint@8.6.0
-      eslint-visitor-keys: 3.4.1
-      espree: 9.5.2
-      esquery: 1.5.0
+      eslint-visitor-keys: 3.3.0
+      espree: 9.4.0
+      esquery: 1.4.0
       esutils: 2.0.3
       fast-deep-equal: 3.1.3
       file-entry-cache: 6.0.1
       functional-red-black-tree: 1.0.1
       glob-parent: 6.0.2
-      globals: 13.20.0
+      globals: 13.17.0
       ignore: 4.0.6
       import-fresh: 3.3.0
       imurmurhash: 0.1.4
@@ -1202,7 +1281,7 @@
       optionator: 0.9.1
       progress: 2.0.3
       regexpp: 3.2.0
-      semver: 7.5.2
+      semver: 7.3.8
       strip-ansi: 6.0.1
       strip-json-comments: 3.1.1
       text-table: 0.2.0
@@ -1211,17 +1290,17 @@
       - supports-color
     dev: true
 
-  /espree/9.5.2:
-    resolution: {integrity: sha512-7OASN1Wma5fum5SrNhFMAMJxOUAbhyfQ8dQ//PJaJbNw0URTPWqIghHWt1MmAANKhHZIYOHruW4Kw4ruUWOdGw==}
+  /espree/9.4.0:
+    resolution: {integrity: sha512-DQmnRpLj7f6TgN/NYb0MTzJXL+vJF9h3pHy4JhCIs3zwcgez8xmGg3sXHcEO97BrmO2OSvCwMdfdlyl+E9KjOw==}
     engines: {node: ^12.22.0 || ^14.17.0 || >=16.0.0}
     dependencies:
-      acorn: 8.9.0
-      acorn-jsx: 5.3.2_acorn@8.9.0
-      eslint-visitor-keys: 3.4.1
-    dev: true
-
-  /esquery/1.5.0:
-    resolution: {integrity: sha512-YQLXUplAwJgCydQ78IMJywZCceoqk1oH01OERdSAJc/7U2AylwjhSCLDEtqwg811idIS/9fIU5GjG73IgjKMVg==}
+      acorn: 8.8.0
+      acorn-jsx: 5.3.2_acorn@8.8.0
+      eslint-visitor-keys: 3.3.0
+    dev: true
+
+  /esquery/1.4.0:
+    resolution: {integrity: sha512-cCDispWt5vHHtwMY2YrAQ4ibFkAL8RbH5YGBnZBc90MolvvfkkQcJro/aZiAQUlQ3qgrYS6D6v8Gc5G5CQsc9w==}
     engines: {node: '>=0.10'}
     dependencies:
       estraverse: 5.3.0
@@ -1423,8 +1502,8 @@
       path-is-absolute: 1.0.1
     dev: true
 
-  /globals/13.20.0:
-    resolution: {integrity: sha512-Qg5QtVkCy/kv3FUSlu4ukeZDVf9ee0iXLAUYX13gbR17bnejFTzr4iS9bY7kwCf1NztRNm1t91fjOiyx4CSwPQ==}
+  /globals/13.17.0:
+    resolution: {integrity: sha512-1C+6nQRb1GwGMKm2dH/E7enFAMxGTmGI7/dEdhy/DNelv85w9B72t3uc5frtMNXIbzrarJJ/lTCjcaZwbLJmyw==}
     engines: {node: '>=8'}
     dependencies:
       type-fest: 0.20.2
@@ -1444,7 +1523,7 @@
       array-union: 2.1.0
       dir-glob: 3.0.1
       fast-glob: 3.2.12
-      ignore: 5.2.4
+      ignore: 5.2.1
       merge2: 1.4.1
       slash: 3.0.0
     dev: true
@@ -1453,6 +1532,10 @@
     resolution: {integrity: sha512-d65bNlIadxvpb/A2abVdlqKqV563juRnZ1Wtk6s1sIR8uNsXR70xqIzVqxVf1eTqDunwT2MkczEeaezCKTZhwA==}
     dependencies:
       get-intrinsic: 1.2.1
+    dev: true
+
+  /grapheme-splitter/1.0.4:
+    resolution: {integrity: sha512-bzh50DW9kTPM00T8y4o8vQg89Di9oLJVLW/KaOGIXJWP/iqCN6WKYkbNOF04vFLJhwcpYUh9ydh/+5vpOqV4YQ==}
     dev: true
 
   /has-bigints/1.0.2:
@@ -1513,8 +1596,8 @@
     engines: {node: '>= 4'}
     dev: true
 
-  /ignore/5.2.4:
-    resolution: {integrity: sha512-MAb38BcSbH0eHNBxn7ql2NH/kX33OkB3lZ1BNdh7ENeRChHTYsTvWrMubiIAMNS2llXEEgZ1MUOBtXChP3kaFQ==}
+  /ignore/5.2.1:
+    resolution: {integrity: sha512-d2qQLzTJ9WxQftPAuEQpSPmKqzxePjzVbpAVv62AQ64NTL+wR4JkrVqR/LqFsFEUsHDAiId52mJteHDFuDkElA==}
     engines: {node: '>= 4'}
     dev: true
 
@@ -1903,6 +1986,10 @@
     hasBin: true
     dev: true
 
+  /natural-compare-lite/1.4.0:
+    resolution: {integrity: sha512-Tj+HTDSJJKaZnfiuw+iaF9skdPpTo2GtEly5JHnWV/hfv2Qj/9RKsGISQtLh2ox3l5EAGw487hnBee0sIJ6v2g==}
+    dev: true
+
   /natural-compare/1.4.0:
     resolution: {integrity: sha512-OWND8ei3VtNC9h7V60qff3SVobHr996CTwgxubgyQYEpg290h9J0buyECNNJexkFm5sOajh5G116RYA1c8ZMSw==}
     dev: true
@@ -2109,8 +2196,8 @@
     resolution: {integrity: sha512-b/YwNhb8lk1Zz2+bXXpS/LK9OisiZZ1SNsSLxN1x2OXVEhW2Ckr/7mWE5vrC1ZTiJlD9g19jWszTmJsB+oEpFQ==}
     dev: true
 
-  /punycode/2.3.0:
-    resolution: {integrity: sha512-rRV+zQD8tVFys26lAGR9WUuS4iUAngJScM+ZRSKtvl5tKeZ2t5bvdNFdNHBW9FWR4guGHlgmsZ1G7BSm2wTbuA==}
+  /punycode/2.1.1:
+    resolution: {integrity: sha512-XRsRjdf+j5ml+y/6GKHPZbrF/8p2Yga0JPtdqTIY2Xe5ohJPD9saDJJLPvp9+NSBprVvevdXZybnj2cv8OEd0A==}
     engines: {node: '>=6'}
     dev: true
 
@@ -2154,10 +2241,6 @@
       picomatch: 2.3.1
     dev: true
 
-  /regenerator-runtime/0.13.11:
-    resolution: {integrity: sha512-kY1AZVr2Ra+t+piVaJ4gxaFaReZVH40AKNo7UCX6W+dEwBo/2oZJzqfuN1qLq1oL45o56cPaTXELwrTh8Fpggg==}
-    dev: true
-
   /regexp-tree/0.1.27:
     resolution: {integrity: sha512-iETxpjK6YoRWJG5o6hXLwvjYAoW+FEZn9os0PD/b6AP6xQwsa/Y7lCVgIixBbUPMfhu+i2LtdeAqVTgGlQarfA==}
     hasBin: true
@@ -2272,8 +2355,8 @@
     hasBin: true
     dev: true
 
-  /semver/7.5.2:
-    resolution: {integrity: sha512-SoftuTROv/cRjCze/scjGyiDtcUyxw1rgYQSZY7XTmtR5hX+dm76iDbTH8TkLPHCQmlbQVSSbNZCPM2hb0knnQ==}
+  /semver/7.3.8:
+    resolution: {integrity: sha512-NB1ctGL5rlHrPJtFDVIVzTyQylMLu9N9VICA6HSFJo8MCGVTMW6gfpicwKmmK/dAjTOrqu5l63JJOpDSrAis3A==}
     engines: {node: '>=10'}
     hasBin: true
     dependencies:
@@ -2525,7 +2608,7 @@
   /uri-js/4.4.1:
     resolution: {integrity: sha512-7rKUyy33Q1yc98pQ1DAmLtwX109F7TIfWlW1Ydo8Wl1ii1SeHieeh0HHfPeL2fMXK6z0s8ecKs9frCuLJvndBg==}
     dependencies:
-      punycode: 2.3.0
+      punycode: 2.1.1
     dev: true
 
   /v8-compile-cache/2.3.0:
