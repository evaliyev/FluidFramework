--- conflicted
+++ resolved
@@ -1,10 +1,6 @@
 {
   "name": "@fluid-example/bubblebench-editable-shared-tree",
-<<<<<<< HEAD
-  "version": "2.0.0-internal.3.2.0",
-=======
   "version": "2.0.0-internal.4.0.0",
->>>>>>> 3a440de2
   "private": true,
   "description": "Bubblemark inspired DDS benchmark",
   "homepage": "https://fluidframework.com",
@@ -46,22 +42,6 @@
     "webpack:dev": "webpack --env development"
   },
   "dependencies": {
-<<<<<<< HEAD
-    "@fluid-example/bubblebench-common": ">=2.0.0-internal.3.2.0 <2.0.0-internal.4.0.0",
-    "@fluid-example/example-utils": ">=2.0.0-internal.3.2.0 <2.0.0-internal.4.0.0",
-    "@fluid-experimental/tree": ">=2.0.0-internal.3.2.0 <2.0.0-internal.4.0.0",
-    "@fluid-internal/tree": ">=2.0.0-internal.3.2.0 <2.0.0-internal.4.0.0",
-    "@fluidframework/aqueduct": ">=2.0.0-internal.3.2.0 <2.0.0-internal.4.0.0",
-    "@fluidframework/common-definitions": "^0.20.1",
-    "@fluidframework/container-definitions": ">=2.0.0-internal.3.2.0 <2.0.0-internal.4.0.0",
-    "@fluidframework/core-interfaces": ">=2.0.0-internal.3.2.0 <2.0.0-internal.4.0.0",
-    "@fluidframework/datastore-definitions": ">=2.0.0-internal.3.2.0 <2.0.0-internal.4.0.0",
-    "@fluidframework/map": ">=2.0.0-internal.3.2.0 <2.0.0-internal.4.0.0",
-    "react": "^17.0.1"
-  },
-  "devDependencies": {
-    "@fluid-tools/webpack-fluid-loader": ">=2.0.0-internal.3.2.0 <2.0.0-internal.4.0.0",
-=======
     "@fluid-example/bubblebench-common": ">=2.0.0-internal.4.0.0 <2.0.0-internal.5.0.0",
     "@fluid-example/example-utils": ">=2.0.0-internal.4.0.0 <2.0.0-internal.5.0.0",
     "@fluid-experimental/tree": ">=2.0.0-internal.4.0.0 <2.0.0-internal.5.0.0",
@@ -76,7 +56,6 @@
   },
   "devDependencies": {
     "@fluid-tools/webpack-fluid-loader": ">=2.0.0-internal.4.0.0 <2.0.0-internal.5.0.0",
->>>>>>> 3a440de2
     "@fluidframework/build-common": "^1.1.0",
     "@fluidframework/eslint-config-fluid": "^2.0.0",
     "@fluidframework/test-tools": "^0.2.3074",
