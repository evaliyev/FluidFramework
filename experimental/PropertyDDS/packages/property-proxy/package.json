--- conflicted
+++ resolved
@@ -43,13 +43,8 @@
 		"@babel/core": "^7.13.0",
 		"@babel/plugin-transform-runtime": "^7.2.0",
 		"@babel/preset-env": "^7.2.0",
-<<<<<<< HEAD
-		"@fluidframework/build-common": "^1.2.0",
+		"@fluidframework/build-common": "^2.0.0",
 		"@fluidframework/build-tools": "^0.21.0",
-=======
-		"@fluidframework/build-common": "^2.0.0",
-		"@fluidframework/build-tools": "^0.20.0",
->>>>>>> d3ade380
 		"@fluidframework/eslint-config-fluid": "^2.0.0",
 		"@types/jest": "22.2.3",
 		"@types/node": "^14.18.38",
