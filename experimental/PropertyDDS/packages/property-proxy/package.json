--- conflicted
+++ resolved
@@ -1,7 +1,6 @@
 {
-<<<<<<< HEAD
 	"name": "@fluid-experimental/property-proxy",
-	"version": "2.0.0-internal.3.1.0",
+	"version": "2.0.0-internal.4.0.0",
 	"description": "Proxify PropertyTree to interact with them in a JavaScript like manner",
 	"homepage": "https://fluidframework.com",
 	"repository": {
@@ -40,8 +39,8 @@
 		"tsc": "tsc"
 	},
 	"dependencies": {
-		"@fluid-experimental/property-changeset": ">=2.0.0-internal.3.1.0 <2.0.0-internal.4.0.0",
-		"@fluid-experimental/property-properties": ">=2.0.0-internal.3.1.0 <2.0.0-internal.4.0.0"
+		"@fluid-experimental/property-changeset": ">=2.0.0-internal.4.0.0 <2.0.0-internal.5.0.0",
+		"@fluid-experimental/property-properties": ">=2.0.0-internal.4.0.0 <2.0.0-internal.5.0.0"
 	},
 	"devDependencies": {
 		"@babel/core": "^7.12.10",
@@ -78,80 +77,4 @@
 		"baselineVersion": "2.0.0-internal.2.1.0",
 		"broken": {}
 	}
-=======
-  "name": "@fluid-experimental/property-proxy",
-  "version": "2.0.0-internal.4.0.0",
-  "description": "Proxify PropertyTree to interact with them in a JavaScript like manner",
-  "homepage": "https://fluidframework.com",
-  "repository": {
-    "type": "git",
-    "url": "https://github.com/microsoft/FluidFramework.git",
-    "directory": "experimental/PropertyDDS/packages/property-proxy"
-  },
-  "license": "MIT",
-  "author": "Microsoft and contributors",
-  "main": "dist/index.js",
-  "types": "dist/index.d.ts",
-  "files": [
-    "dist",
-    "index.d.ts"
-  ],
-  "scripts": {
-    "build": "npm run build:genver && concurrently npm:build:compile npm:lint",
-    "build:commonjs": "npm run tsc && npm run build:test",
-    "build:compile": "concurrently npm:build:commonjs npm:build:esnext",
-    "build:esnext": "tsc --project ./tsconfig.esnext.json",
-    "build:full": "npm run build",
-    "build:full:compile": "npm run build:compile",
-    "build:genver": "gen-version",
-    "build:test": "tsc --project ./src/test/tsconfig.json",
-    "clean": "rimraf dist *.tsbuildinfo *.build.log",
-    "eslint": "eslint --format stylish src",
-    "eslint:fix": "eslint --format stylish src --fix --fix-type problem,suggestion,layout",
-    "format": "npm run prettier:fix",
-    "lint": "npm run prettier && npm run eslint",
-    "lint:fix": "npm run prettier:fix && npm run eslint:fix",
-    "prettier": "prettier --check . --ignore-path ../../../../.prettierignore",
-    "prettier:fix": "prettier --write . --ignore-path ../../../../.prettierignore",
-    "test": "npm run test:jest",
-    "test:coverage": "jest --coverage --ci --reporters=default --reporters=jest-junit",
-    "test:jest": "jest",
-    "tsc": "tsc"
-  },
-  "dependencies": {
-    "@fluid-experimental/property-changeset": ">=2.0.0-internal.4.0.0 <2.0.0-internal.5.0.0",
-    "@fluid-experimental/property-properties": ">=2.0.0-internal.4.0.0 <2.0.0-internal.5.0.0"
-  },
-  "devDependencies": {
-    "@babel/core": "^7.12.10",
-    "@babel/plugin-transform-runtime": "^7.2.0",
-    "@babel/preset-env": "^7.2.0",
-    "@fluidframework/build-common": "^1.1.0",
-    "@fluidframework/eslint-config-fluid": "^2.0.0",
-    "@rushstack/eslint-config": "^2.5.1",
-    "@types/jest": "22.2.3",
-    "@types/node": "^14.18.36",
-    "babel-loader": "^8.0.5",
-    "concurrently": "^6.2.0",
-    "eslint": "~8.6.0",
-    "jest": "^26.6.3",
-    "jest-junit": "^10.0.0",
-    "nyc": "^15.0.0",
-    "prettier": "~2.6.2",
-    "rimraf": "^2.6.2",
-    "source-map-loader": "^2.0.0",
-    "source-map-support": "^0.5.16",
-    "ts-jest": "^26.4.4",
-    "ts-loader": "^9.3.0",
-    "typescript": "~4.5.5"
-  },
-  "jest-junit": {
-    "outputDirectory": "nyc",
-    "outputName": "jest-junit-report.xml"
-  },
-  "typeValidation": {
-    "disabled": true,
-    "broken": {}
-  }
->>>>>>> 02f77047
 }