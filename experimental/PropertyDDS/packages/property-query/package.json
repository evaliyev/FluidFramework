--- conflicted
+++ resolved
@@ -1,10 +1,6 @@
 {
   "name": "@fluid-experimental/property-query",
-<<<<<<< HEAD
-  "version": "1.2.0",
-=======
   "version": "2.0.0",
->>>>>>> 6f4c1dbf
   "description": "QueryService implementation",
   "homepage": "https://fluidframework.com",
   "repository": {
@@ -25,13 +21,8 @@
     "test:mocha:verbose": "cross-env FLUID_TEST_VERBOSE=1 npm run test:mocha"
   },
   "dependencies": {
-<<<<<<< HEAD
-    "@fluid-experimental/property-changeset": "^1.2.0",
-    "@fluid-experimental/property-common": "^1.2.0",
-=======
     "@fluid-experimental/property-changeset": "^2.0.0",
     "@fluid-experimental/property-common": "^2.0.0",
->>>>>>> 6f4c1dbf
     "ajv": "7.1.1",
     "async": "^3.2.0",
     "http-status": "1.3.2",
@@ -44,13 +35,8 @@
     "traverse": "0.6.6"
   },
   "devDependencies": {
-<<<<<<< HEAD
-    "@fluid-experimental/property-properties": "^1.2.0",
-    "@fluidframework/mocha-test-setup": "^1.2.0",
-=======
     "@fluid-experimental/property-properties": "^2.0.0",
     "@fluidframework/mocha-test-setup": "^2.0.0",
->>>>>>> 6f4c1dbf
     "chai": "^4.2.0",
     "cross-env": "^7.0.2",
     "mocha": "^10.0.0",
