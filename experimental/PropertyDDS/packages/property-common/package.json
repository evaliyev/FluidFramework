--- conflicted
+++ resolved
@@ -71,13 +71,8 @@
   "devDependencies": {
     "@fluid-experimental/property-common-previous": "npm:@fluid-experimental/property-common@2.0.0-internal.2.1.0",
     "@fluidframework/build-common": "^1.1.0",
-<<<<<<< HEAD
     "@fluidframework/eslint-config-fluid": "^2.0.0",
-    "@fluidframework/mocha-test-setup": ">=2.0.0-internal.2.3.0 <2.0.0-internal.3.0.0",
-=======
-    "@fluidframework/eslint-config-fluid": "^1.2.0",
     "@fluidframework/mocha-test-setup": ">=2.0.0-internal.3.0.0 <2.0.0-internal.4.0.0",
->>>>>>> 0e8be6bc
     "@microsoft/api-extractor": "^7.22.2",
     "@rushstack/eslint-config": "^2.5.1",
     "@types/debug": "^4.1.5",
