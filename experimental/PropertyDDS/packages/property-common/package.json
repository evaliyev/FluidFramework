{
	"name": "@fluid-experimental/property-common",
	"version": "2.0.0-internal.5.3.0",
	"description": "common functions used in properties",
	"homepage": "https://fluidframework.com",
	"repository": {
		"type": "git",
		"url": "https://github.com/microsoft/FluidFramework.git",
		"directory": "experimental/PropertyDDS/packages/property-common"
	},
	"license": "MIT",
	"author": "Microsoft and contributors",
	"main": "dist/index.js",
	"module": "lib/index.js",
	"types": "dist/index.d.ts",
	"scripts": {
		"build": "fluid-build . --task build",
		"build:commonjs": "fluid-build . --task commonjs",
		"build:compile": "fluid-build . --task compile",
		"build:esnext": "tsc --project ./tsconfig.esnext.json",
		"build:test": "tsc --project ./src/test/tsconfig.json",
		"clean": "rimraf dist lib *.tsbuildinfo *.build.log",
		"eslint": "eslint --format stylish src",
		"eslint:fix": "eslint --format stylish src --fix --fix-type problem,suggestion,layout",
		"format": "npm run prettier:fix",
		"lint": "npm run prettier && npm run eslint",
		"lint:fix": "npm run prettier:fix && npm run eslint:fix",
		"prettier": "prettier --check . --ignore-path ../../../../.prettierignore",
		"prettier:fix": "prettier --write . --ignore-path ../../../../.prettierignore",
		"test": "npm run test:mocha",
		"test:coverage": "nyc npm test -- --reporter xunit --reporter-option output=nyc/junit-report.xml",
		"test:mocha": "mocha --recursive dist/test -r node_modules/@fluidframework/mocha-test-setup --unhandled-rejections=strict",
		"test:mocha:multireport": "cross-env FLUID_TEST_MULTIREPORT=1 npm run test:mocha",
		"test:mocha:verbose": "cross-env FLUID_TEST_VERBOSE=1 npm run test:mocha",
		"tsc": "tsc"
	},
	"nyc": {
		"all": true,
		"cache-dir": "nyc/.cache",
		"exclude": [
			"src/test/**/*.ts",
			"dist/test/**/*.js"
		],
		"exclude-after-remap": false,
		"include": [
			"src/**/*.ts",
			"dist/**/*.js"
		],
		"report-dir": "nyc/report",
		"reporter": [
			"cobertura",
			"html",
			"text"
		],
		"temp-directory": "nyc/.nyc_output"
	},
	"dependencies": {
		"ajv": "7.1.1",
		"async": "^3.2.2",
		"base64-js": "1.3.0",
		"events": "^3.1.0",
		"fastest-json-copy": "^1.0.1",
		"lodash": "^4.17.21",
		"murmurhash3js": "3.0.1",
		"semver": "^7.5.3",
		"traverse": "0.6.6"
	},
	"devDependencies": {
<<<<<<< HEAD
		"@fluidframework/build-common": "^1.2.0",
		"@fluidframework/build-tools": "^0.20.0",
=======
		"@fluidframework/build-common": "^2.0.0",
>>>>>>> 6768ac20
		"@fluidframework/eslint-config-fluid": "^2.0.0",
		"@fluidframework/mocha-test-setup": "workspace:~",
		"@microsoft/api-extractor": "^7.34.4",
		"@types/chai": "^4.0.0",
		"@types/debug": "^4.1.5",
		"@types/lodash": "^4.14.118",
		"@types/mocha": "^9.1.1",
		"@types/node": "^14.18.38",
		"@types/semver": "^7.5.0",
		"chai": "^4.2.0",
		"concurrently": "^7.6.0",
		"copyfiles": "^2.4.1",
		"cross-env": "^7.0.3",
		"eslint": "~8.6.0",
		"mocha": "^10.2.0",
		"mocha-json-output-reporter": "^2.0.1",
		"mocha-multi-reporters": "^1.5.1",
		"moment": "^2.21.0",
		"nock": "^10.0.1",
		"nyc": "^15.1.0",
		"prettier": "~2.6.2",
		"rimraf": "^4.4.0",
		"sinon": "^7.4.2",
		"typescript": "~4.5.5"
	},
	"typeValidation": {
		"disabled": true,
		"broken": {}
	}
}<|MERGE_RESOLUTION|>--- conflicted
+++ resolved
@@ -66,12 +66,8 @@
 		"traverse": "0.6.6"
 	},
 	"devDependencies": {
-<<<<<<< HEAD
-		"@fluidframework/build-common": "^1.2.0",
+		"@fluidframework/build-common": "^2.0.0",
 		"@fluidframework/build-tools": "^0.20.0",
-=======
-		"@fluidframework/build-common": "^2.0.0",
->>>>>>> 6768ac20
 		"@fluidframework/eslint-config-fluid": "^2.0.0",
 		"@fluidframework/mocha-test-setup": "workspace:~",
 		"@microsoft/api-extractor": "^7.34.4",
