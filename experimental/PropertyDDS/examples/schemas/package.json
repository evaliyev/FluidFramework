--- conflicted
+++ resolved
@@ -1,10 +1,6 @@
 {
 	"name": "@fluid-example/schemas",
-<<<<<<< HEAD
-	"version": "2.0.0-internal.3.4.0",
-=======
 	"version": "2.0.0-internal.4.0.0",
->>>>>>> 667c4f8c
 	"private": true,
 	"description": "Centralized package for storing schemas used by the samples.",
 	"homepage": "https://fluidframework.com",
