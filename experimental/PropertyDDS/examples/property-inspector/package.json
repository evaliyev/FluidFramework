{
  "name": "@fluid-experimental/property-inspector",
<<<<<<< HEAD
  "version": "0.59.4000",
=======
  "version": "0.60.1000",
>>>>>>> 3c923a5a
  "description": "TreeTable representation for property-dds which allow browsing, editing and searching.",
  "homepage": "https://fluidframework.com",
  "repository": {
    "type": "git",
    "url": "https://github.com/microsoft/FluidFramework.git",
    "directory": "experimental/PropertyDDS/examples/property-inspector"
  },
  "license": "MIT",
  "author": "Microsoft and contributors",
  "scripts": {
    "build": "concurrently npm:build:compile npm:lint",
    "build:compile": "concurrently npm:tsc npm:build:webpack",
    "build:full": "npm run build",
    "build:full:compile": "npm run build:compile",
    "build:webpack": "npm run webpack",
    "build:webpack:dev": "webpack --env.clean",
    "clean": "rimraf dist *.tsbuildinfo *.build.log",
    "eslint": "eslint --format stylish src",
    "eslint:fix": "eslint --format stylish src --fix --fix-type problem,suggestion,layout",
    "lint": "npm run eslint",
    "lint:fix": "npm run eslint:fix",
    "prepack": "npm run webpack",
    "start": "webpack serve --open",
    "start:server": "tinylicious",
    "start:test": "webpack serve --config webpack.test.js",
    "start:tinylicious": "concurrently \"npm:start:server\" \"npm:start\"",
    "test": "npm run test:jest",
    "test:jest": "jest",
    "test:jest:verbose": "cross-env FLUID_TEST_VERBOSE=1 jest",
    "test:watch": "npm run test:jest -- --watch",
    "tsc": "tsc",
    "webpack": "webpack --color --no-stats"
  },
  "dependencies": {
<<<<<<< HEAD
    "@fluid-experimental/get-container": "^0.59.4000",
    "@fluid-experimental/property-binder": "^0.59.4000",
    "@fluid-experimental/property-changeset": "^0.59.4000",
    "@fluid-experimental/property-common": "^0.59.4000",
    "@fluid-experimental/property-dds": "^0.59.4000",
    "@fluid-experimental/property-inspector-table": "^0.59.4000",
    "@fluid-experimental/property-properties": "^0.59.4000",
    "@fluid-experimental/property-proxy": "^0.59.4000",
    "@fluid-experimental/schemas": "^0.59.4000",
    "@fluidframework/aqueduct": "^0.59.4000",
    "@fluidframework/common-utils": "^0.32.1",
    "@fluidframework/container-definitions": "^0.48.1000",
    "@fluidframework/container-loader": "^0.59.4000",
    "@fluidframework/container-runtime": "^0.59.4000",
    "@fluidframework/core-interfaces": "^0.43.1000",
    "@fluidframework/data-object-base": "^0.59.4000",
    "@fluidframework/datastore": "^0.59.4000",
    "@fluidframework/datastore-definitions": "^0.59.4000",
    "@fluidframework/map": "^0.59.4000",
    "@fluidframework/merge-tree": "^0.59.4000",
    "@fluidframework/protocol-definitions": "^0.1028.1000",
    "@fluidframework/request-handler": "^0.59.4000",
    "@fluidframework/routerlicious-driver": "^0.59.4000",
    "@fluidframework/runtime-definitions": "^0.59.4000",
    "@fluidframework/sequence": "^0.59.4000",
    "@fluidframework/shared-object-base": "^0.59.4000",
    "@fluidframework/tinylicious-driver": "^0.59.4000",
    "@fluidframework/view-interfaces": "^0.59.4000",
=======
    "@fluid-experimental/get-container": "^0.60.1000",
    "@fluid-experimental/property-binder": "^0.60.1000",
    "@fluid-experimental/property-changeset": "^0.60.1000",
    "@fluid-experimental/property-common": "^0.60.1000",
    "@fluid-experimental/property-dds": "^0.60.1000",
    "@fluid-experimental/property-inspector-table": "^0.60.1000",
    "@fluid-experimental/property-properties": "^0.60.1000",
    "@fluid-experimental/property-proxy": "^0.60.1000",
    "@fluid-experimental/schemas": "^0.60.1000",
    "@fluidframework/aqueduct": "^0.60.1000",
    "@fluidframework/common-utils": "^0.32.1",
    "@fluidframework/container-definitions": "^0.49.1000-64278",
    "@fluidframework/container-loader": "^0.60.1000",
    "@fluidframework/container-runtime": "^0.60.1000",
    "@fluidframework/core-interfaces": "^0.43.1000",
    "@fluidframework/data-object-base": "^0.60.1000",
    "@fluidframework/datastore": "^0.60.1000",
    "@fluidframework/datastore-definitions": "^0.60.1000",
    "@fluidframework/map": "^0.60.1000",
    "@fluidframework/merge-tree": "^0.60.1000",
    "@fluidframework/protocol-definitions": "^0.1028.1000",
    "@fluidframework/request-handler": "^0.60.1000",
    "@fluidframework/routerlicious-driver": "^0.60.1000",
    "@fluidframework/runtime-definitions": "^0.60.1000",
    "@fluidframework/sequence": "^0.60.1000",
    "@fluidframework/shared-object-base": "^0.60.1000",
    "@fluidframework/tinylicious-driver": "^0.60.1000",
    "@fluidframework/view-interfaces": "^0.60.1000",
>>>>>>> 3c923a5a
    "@hig/fonts": "^1.0.2",
    "@material-ui/core": "^4.0.0",
    "@material-ui/lab": "^4.0.0-alpha.16",
    "@material-ui/styles": "^4.1.1",
    "@types/uuid": "^8.3.0",
    "jsonwebtoken": "^8.4.0",
    "lodash": "^4.17.21",
    "react": "^16.10.2",
    "react-dom": "^16.10.2",
    "react-virtualized-auto-sizer": "^1.0.2"
  },
  "devDependencies": {
    "@rushstack/eslint-config": "^2.5.1",
    "clean-webpack-plugin": "^4.0.0",
    "concurrently": "^6.2.0",
    "css-loader": "^1.0.0",
    "eslint": "~8.6.0",
    "eslint-plugin-editorconfig": "~3.2.0",
    "eslint-plugin-eslint-comments": "~3.2.0",
    "eslint-plugin-import": "~2.25.4",
    "eslint-plugin-jest": "~26.1.3",
    "eslint-plugin-mocha": "~10.0.3",
    "eslint-plugin-promise": "~6.0.0",
    "eslint-plugin-react": "~7.28.0",
    "eslint-plugin-tsdoc": "~0.2.14",
    "eslint-plugin-unicorn": "~40.0.0",
    "html-webpack-plugin": "^5.5.0",
    "jest": "^26.6.3",
    "jest-junit": "^10.0.0",
    "jest-puppeteer": "^4.3.0",
    "puppeteer": "^1.20.0",
    "rimraf": "^2.6.2",
    "sass": "^1.42.1",
    "sass-loader": "^7.1.0",
    "source-map-loader": "^2.0.0",
    "style-loader": "^1.0.0",
    "ts-loader": "^9.3.0",
    "typescript": "~4.5.5",
    "webpack": "^5.72.0",
    "webpack-cli": "^4.9.2",
    "webpack-dev-server": "4.0.0"
  },
  "jest-junit": {
    "outputDirectory": "nyc",
    "outputName": "jest-junit-report.xml"
  }
}<|MERGE_RESOLUTION|>--- conflicted
+++ resolved
@@ -1,10 +1,6 @@
 {
   "name": "@fluid-experimental/property-inspector",
-<<<<<<< HEAD
-  "version": "0.59.4000",
-=======
   "version": "0.60.1000",
->>>>>>> 3c923a5a
   "description": "TreeTable representation for property-dds which allow browsing, editing and searching.",
   "homepage": "https://fluidframework.com",
   "repository": {
@@ -39,36 +35,6 @@
     "webpack": "webpack --color --no-stats"
   },
   "dependencies": {
-<<<<<<< HEAD
-    "@fluid-experimental/get-container": "^0.59.4000",
-    "@fluid-experimental/property-binder": "^0.59.4000",
-    "@fluid-experimental/property-changeset": "^0.59.4000",
-    "@fluid-experimental/property-common": "^0.59.4000",
-    "@fluid-experimental/property-dds": "^0.59.4000",
-    "@fluid-experimental/property-inspector-table": "^0.59.4000",
-    "@fluid-experimental/property-properties": "^0.59.4000",
-    "@fluid-experimental/property-proxy": "^0.59.4000",
-    "@fluid-experimental/schemas": "^0.59.4000",
-    "@fluidframework/aqueduct": "^0.59.4000",
-    "@fluidframework/common-utils": "^0.32.1",
-    "@fluidframework/container-definitions": "^0.48.1000",
-    "@fluidframework/container-loader": "^0.59.4000",
-    "@fluidframework/container-runtime": "^0.59.4000",
-    "@fluidframework/core-interfaces": "^0.43.1000",
-    "@fluidframework/data-object-base": "^0.59.4000",
-    "@fluidframework/datastore": "^0.59.4000",
-    "@fluidframework/datastore-definitions": "^0.59.4000",
-    "@fluidframework/map": "^0.59.4000",
-    "@fluidframework/merge-tree": "^0.59.4000",
-    "@fluidframework/protocol-definitions": "^0.1028.1000",
-    "@fluidframework/request-handler": "^0.59.4000",
-    "@fluidframework/routerlicious-driver": "^0.59.4000",
-    "@fluidframework/runtime-definitions": "^0.59.4000",
-    "@fluidframework/sequence": "^0.59.4000",
-    "@fluidframework/shared-object-base": "^0.59.4000",
-    "@fluidframework/tinylicious-driver": "^0.59.4000",
-    "@fluidframework/view-interfaces": "^0.59.4000",
-=======
     "@fluid-experimental/get-container": "^0.60.1000",
     "@fluid-experimental/property-binder": "^0.60.1000",
     "@fluid-experimental/property-changeset": "^0.60.1000",
@@ -97,7 +63,6 @@
     "@fluidframework/shared-object-base": "^0.60.1000",
     "@fluidframework/tinylicious-driver": "^0.60.1000",
     "@fluidframework/view-interfaces": "^0.60.1000",
->>>>>>> 3c923a5a
     "@hig/fonts": "^1.0.2",
     "@material-ui/core": "^4.0.0",
     "@material-ui/lab": "^4.0.0-alpha.16",
