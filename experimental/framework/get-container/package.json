{
  "name": "@fluid-experimental/get-container",
  "version": "0.60.1000",
  "description": "Tool for getting a container for testing app scenarios",
  "homepage": "https://fluidframework.com",
  "repository": {
    "type": "git",
    "url": "https://github.com/microsoft/FluidFramework.git",
    "directory": "experimental/framework/get-container"
  },
  "license": "MIT",
  "author": "Microsoft and contributors",
  "main": "dist/index.js",
  "module": "lib/index.js",
  "types": "dist/index.d.ts",
  "scripts": {
    "build": "concurrently npm:build:compile npm:lint",
    "build:commonjs": "npm run tsc",
    "build:compile": "concurrently npm:build:commonjs npm:build:esnext",
    "build:esnext": "tsc --project ./tsconfig.esnext.json",
    "build:full": "npm run build",
    "build:full:compile": "npm run build:compile",
    "clean": "rimraf dist lib *.tsbuildinfo *.build.log",
    "eslint": "eslint --format stylish src",
    "eslint:fix": "eslint --format stylish src --fix --fix-type problem,suggestion,layout",
    "lint": "npm run eslint",
    "lint:fix": "npm run eslint:fix",
    "tsc": "tsc",
    "tsfmt": "tsfmt --verify",
    "tsfmt:fix": "tsfmt --replace"
  },
  "dependencies": {
<<<<<<< HEAD
    "@fluidframework/container-definitions": "^0.49.1000-64278",
    "@fluidframework/container-loader": "^0.60.1000",
    "@fluidframework/core-interfaces": "^0.43.1000",
    "@fluidframework/driver-definitions": "^0.47.1000-0",
    "@fluidframework/driver-utils": "^0.60.1000",
    "@fluidframework/local-driver": "^0.60.1000",
    "@fluidframework/protocol-definitions": "^0.1028.1000",
    "@fluidframework/routerlicious-driver": "^0.60.1000",
    "@fluidframework/server-local-server": "^0.1036.3000-0",
    "@fluidframework/test-runtime-utils": "^0.60.1000",
    "@fluidframework/tinylicious-driver": "^0.60.1000",
=======
    "@fluidframework/container-definitions": "^0.48.2000-0",
    "@fluidframework/container-loader": "^0.59.4000",
    "@fluidframework/core-interfaces": "^0.43.1000",
    "@fluidframework/driver-definitions": "^0.46.2000-0",
    "@fluidframework/driver-utils": "^0.59.4000",
    "@fluidframework/local-driver": "^0.59.4000",
    "@fluidframework/protocol-definitions": "^0.1028.2000-0",
    "@fluidframework/routerlicious-driver": "^0.59.4000",
    "@fluidframework/server-local-server": "^0.1036.4000-0",
    "@fluidframework/test-runtime-utils": "^0.59.4000",
    "@fluidframework/tinylicious-driver": "^0.59.4000",
>>>>>>> 73929f26
    "jsonwebtoken": "^8.4.0"
  },
  "devDependencies": {
    "@fluidframework/build-common": "^0.23.0",
    "@fluidframework/eslint-config-fluid": "^0.28.2000",
    "@fluidframework/test-tools": "^0.2.3074",
    "@rushstack/eslint-config": "^2.5.1",
    "@types/mocha": "^9.1.1",
    "@types/node": "^14.18.0",
    "@typescript-eslint/eslint-plugin": "~5.9.0",
    "@typescript-eslint/parser": "~5.9.0",
    "concurrently": "^6.2.0",
    "eslint": "~8.6.0",
    "eslint-plugin-editorconfig": "~3.2.0",
    "eslint-plugin-eslint-comments": "~3.2.0",
    "eslint-plugin-import": "~2.25.4",
    "eslint-plugin-jest": "~26.1.3",
    "eslint-plugin-jsdoc": "~39.3.0",
    "eslint-plugin-mocha": "~10.0.3",
    "eslint-plugin-promise": "~6.0.0",
    "eslint-plugin-react": "~7.28.0",
    "eslint-plugin-tsdoc": "~0.2.14",
    "eslint-plugin-unicorn": "~40.0.0",
    "mocha": "^10.0.0",
    "rimraf": "^2.6.2",
    "typescript": "~4.5.5",
    "typescript-formatter": "7.1.0"
  }
}<|MERGE_RESOLUTION|>--- conflicted
+++ resolved
@@ -30,7 +30,6 @@
     "tsfmt:fix": "tsfmt --replace"
   },
   "dependencies": {
-<<<<<<< HEAD
     "@fluidframework/container-definitions": "^0.49.1000-64278",
     "@fluidframework/container-loader": "^0.60.1000",
     "@fluidframework/core-interfaces": "^0.43.1000",
@@ -42,19 +41,6 @@
     "@fluidframework/server-local-server": "^0.1036.3000-0",
     "@fluidframework/test-runtime-utils": "^0.60.1000",
     "@fluidframework/tinylicious-driver": "^0.60.1000",
-=======
-    "@fluidframework/container-definitions": "^0.48.2000-0",
-    "@fluidframework/container-loader": "^0.59.4000",
-    "@fluidframework/core-interfaces": "^0.43.1000",
-    "@fluidframework/driver-definitions": "^0.46.2000-0",
-    "@fluidframework/driver-utils": "^0.59.4000",
-    "@fluidframework/local-driver": "^0.59.4000",
-    "@fluidframework/protocol-definitions": "^0.1028.2000-0",
-    "@fluidframework/routerlicious-driver": "^0.59.4000",
-    "@fluidframework/server-local-server": "^0.1036.4000-0",
-    "@fluidframework/test-runtime-utils": "^0.59.4000",
-    "@fluidframework/tinylicious-driver": "^0.59.4000",
->>>>>>> 73929f26
     "jsonwebtoken": "^8.4.0"
   },
   "devDependencies": {
