--- conflicted
+++ resolved
@@ -671,20 +671,6 @@
 }
 
 // @public
-<<<<<<< HEAD
-export class ScheduleManager {
-    constructor(deltaManager: IDeltaManager<ISequencedDocumentMessage, IDocumentMessage>, emitter: EventEmitter, getClientId: () => string | undefined, logger: ITelemetryLogger);
-    // (undocumented)
-    afterOpProcessing(error: any | undefined, message: ISequencedDocumentMessage): void;
-    // (undocumented)
-    beforeOpProcessing(message: ISequencedDocumentMessage): void;
-    // (undocumented)
-    readonly getClientId: () => string | undefined;
-}
-
-// @public
-=======
->>>>>>> cc4cb714
 export type SubmitSummaryResult = IBaseSummarizeResult | IGenerateSummaryTreeResult | IUploadSummaryResult | ISubmitSummaryOpResult;
 
 // @public
