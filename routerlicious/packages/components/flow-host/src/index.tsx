import * as chartView from "@chaincode/chart-view";
import * as flowDocument from "@chaincode/flow-document";
import * as flowEditor from "@chaincode/flow-editor";
import * as tableDocument from "@chaincode/table-document";
import * as tableSlice from "@chaincode/table-slice";
import * as tableView from "@chaincode/table-view";
import { Component } from "@prague/app-component";
import {
    IContainerContext,
    IPlatform,
    IRuntime,
} from "@prague/container-definitions";
import {
    IChaincodeComponent,
    IComponentRuntime,
} from "@prague/runtime-definitions";
import { Deferred } from "@prague/utils";
import * as React from "react";
import * as ReactDOM from "react-dom";
import { App, IAppConfig } from "./app";

// tslint:disable-next-line:no-var-requires
const pkg = require("../package.json");

export class FlowHost extends Component {
    public static readonly type = `${pkg.name}@${pkg.version}`;
    private ready = new Deferred<void>();

    constructor(private componentRuntime: IComponentRuntime) {
        super([]);
    }

    public async opened() {
        await this.connected;
        this.ready.resolve();
    }

    public async attach(platform: IPlatform): Promise<IPlatform> {
        await this.ready.promise;

        const hostContent: HTMLElement = await platform.queryInterface<HTMLElement>("div");
        if (!hostContent) {
            // If headless exist early
            return;
        }

        const appConfig: IAppConfig = {
            runtime: this.componentRuntime,
            verdaccioUrl: "http://localhost:4873",
        };

        ReactDOM.render(<App config={appConfig} />, hostContent);
    }
<<<<<<< HEAD
}

export class FlowHostComponent implements IChaincodeComponent {
    private sharedText: SharedText;
    private chaincode: IChaincode;
    private component: ComponentHost;

    public async close(): Promise<void> {
        return;
    }

    public async run(runtime: IComponentRuntime): Promise<IComponentDeltaHandler> {
        this.sharedText = new SharedText(runtime);
        this.chaincode = Component.instantiate(this.sharedText);

        const chaincode = this.chaincode;

        // All of the below would be hidden from a developer
        // Is this an await or does it just go?
        const component = await ComponentHost.LoadFromSnapshot(runtime, chaincode);
        this.component = component;

        return component;
    }

    public async attach(platform: IPlatform): Promise<IPlatform> {
        return this.sharedText.attach(platform);
    }
=======
>>>>>>> 7b08463e

    protected async create() { /* do nothing */ }
}

export async function instantiateComponent(): Promise<IChaincodeComponent> {
    return Component.instantiateComponent(FlowHost);
}

/**
 * Instantiates a new chaincode host
 */
export async function instantiateRuntime(context: IContainerContext): Promise<IRuntime> {
    return Component.instantiateRuntime(context, "flow-host", pkg.name, [
        ["@chaincode/chart-view", chartView],
        ["@chaincode/flow-document", flowDocument],
        [pkg.name, { instantiateComponent }],
        ["@chaincode/flow-editor", flowEditor],
        ["@chaincode/table-document", tableDocument],
        ["@chaincode/table-slice", tableSlice],
        ["@chaincode/table-view", tableView]]);
}<|MERGE_RESOLUTION|>--- conflicted
+++ resolved
@@ -51,37 +51,6 @@
 
         ReactDOM.render(<App config={appConfig} />, hostContent);
     }
-<<<<<<< HEAD
-}
-
-export class FlowHostComponent implements IChaincodeComponent {
-    private sharedText: SharedText;
-    private chaincode: IChaincode;
-    private component: ComponentHost;
-
-    public async close(): Promise<void> {
-        return;
-    }
-
-    public async run(runtime: IComponentRuntime): Promise<IComponentDeltaHandler> {
-        this.sharedText = new SharedText(runtime);
-        this.chaincode = Component.instantiate(this.sharedText);
-
-        const chaincode = this.chaincode;
-
-        // All of the below would be hidden from a developer
-        // Is this an await or does it just go?
-        const component = await ComponentHost.LoadFromSnapshot(runtime, chaincode);
-        this.component = component;
-
-        return component;
-    }
-
-    public async attach(platform: IPlatform): Promise<IPlatform> {
-        return this.sharedText.attach(platform);
-    }
-=======
->>>>>>> 7b08463e
 
     protected async create() { /* do nothing */ }
 }
@@ -95,11 +64,11 @@
  */
 export async function instantiateRuntime(context: IContainerContext): Promise<IRuntime> {
     return Component.instantiateRuntime(context, "flow-host", pkg.name, [
-        ["@chaincode/chart-view", chartView],
-        ["@chaincode/flow-document", flowDocument],
-        [pkg.name, { instantiateComponent }],
-        ["@chaincode/flow-editor", flowEditor],
-        ["@chaincode/table-document", tableDocument],
-        ["@chaincode/table-slice", tableSlice],
-        ["@chaincode/table-view", tableView]]);
+        ["@chaincode/chart-view", Promise.resolve(chartView)],
+        ["@chaincode/flow-document", Promise.resolve(flowDocument)],
+        [pkg.name, Promise.resolve({ instantiateComponent })],
+        ["@chaincode/flow-editor", Promise.resolve(flowEditor)],
+        ["@chaincode/table-document", Promise.resolve(tableDocument)],
+        ["@chaincode/table-slice", Promise.resolve(tableSlice)],
+        ["@chaincode/table-view", Promise.resolve(tableView)]]);
 }